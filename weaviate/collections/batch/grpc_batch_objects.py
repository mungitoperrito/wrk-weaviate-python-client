import datetime
import struct
import time
import uuid as uuid_package
from typing import Any, Dict, List, Optional, Union, cast

from grpc.aio import AioRpcError  # type: ignore
from google.protobuf.struct_pb2 import Struct

from weaviate.collections.classes.batch import (
    ErrorObject,
    _BatchObject,
    BatchObjectReturn,
)
from weaviate.collections.classes.config import ConsistencyLevel
from weaviate.collections.classes.types import GeoCoordinate, PhoneNumber
from weaviate.collections.classes.internal import ReferenceToMulti, ReferenceInputs
from weaviate.collections.grpc.shared import _BaseGRPC
from weaviate.connect import ConnectionV4
from weaviate.exceptions import (
    WeaviateBatchError,
    WeaviateInsertInvalidPropertyError,
    WeaviateInsertManyAllFailedError,
    WeaviateInvalidInputError,
)
from weaviate.proto.v1 import batch_pb2, base_pb2
from weaviate.util import _datetime_to_string, _get_vector_v4


def _pack_named_vectors(vectors: Dict[str, List[float]]) -> List[base_pb2.Vectors]:
    return [
        base_pb2.Vectors(
            name=name,
            vector_bytes=struct.pack("{}f".format(len(vector)), *vector),
        )
        for name, vector in vectors.items()
    ]


class _BatchGRPC(_BaseGRPC):
    """This class is used to insert multiple objects into Weaviate using the gRPC API.

    It is used within the `_Data` and `_Batch` classes hence the necessary generalities
    and abstractions so as not to couple to strongly to either use-case.
    """

    def __init__(self, connection: ConnectionV4, consistency_level: Optional[ConsistencyLevel]):
        super().__init__(connection, consistency_level)

    def __grpc_objects(self, objects: List[_BatchObject]) -> List[batch_pb2.BatchObject]:
        def pack_vector(vector: Any) -> bytes:
            vector_list = _get_vector_v4(vector)
            return struct.pack("{}f".format(len(vector_list)), *vector_list)

        return [
            batch_pb2.BatchObject(
                collection=obj.collection,
                vector_bytes=(
                    pack_vector(obj.vector)
                    if obj.vector is not None and isinstance(obj.vector, list)
                    else None
                ),
                uuid=str(obj.uuid) if obj.uuid is not None else str(uuid_package.uuid4()),
                properties=(
                    self.__translate_properties_from_python_to_grpc(
                        obj.properties,
                        obj.references if obj.references is not None else {},
                    )
                    if obj.properties is not None
                    else None
                ),
                tenant=obj.tenant,
                vectors=(
                    _pack_named_vectors(obj.vector)
                    if obj.vector is not None and isinstance(obj.vector, dict)
                    else None
                ),
            )
            for obj in objects
        ]

    async def objects(self, objects: List[_BatchObject], timeout: int) -> BatchObjectReturn:
        """Insert multiple objects into Weaviate through the gRPC API.

        Parameters:
            `objects`
                A list of `WeaviateObject` containing the data of the objects to be inserted. The class name must be
                provided for each object, and the UUID is optional. If no UUID is provided, one will be generated for each object.
                The UUIDs of the inserted objects will be returned in the `uuids` attribute of the returned `_BatchReturn` object.
                The UUIDs of the objects that failed to be inserted will be returned in the `errors` attribute of the returned `_BatchReturn` object.
            `tenant`
                The tenant to be used for this batch operation
        """
        weaviate_objs = self.__grpc_objects(objects)

        start = time.time()
        errors = await self.__send_batch(weaviate_objs, timeout=timeout)
        elapsed_time = time.time() - start

        if len(errors) == len(weaviate_objs):
            # Escape sequence (backslash) not allowed in expression portion of f-string prior to Python 3.12: pylance
            raise WeaviateInsertManyAllFailedError(
                "Here is the set of all errors: {}".format(
                    "\n".join(err for err in set(errors.values()))
                )
            )

        all_responses: List[Union[uuid_package.UUID, ErrorObject]] = cast(
            List[Union[uuid_package.UUID, ErrorObject]], list(range(len(weaviate_objs)))
        )
        return_success: Dict[int, uuid_package.UUID] = {}
        return_errors: Dict[int, ErrorObject] = {}

        for idx, weav_obj in enumerate(weaviate_objs):
            obj = objects[idx]
            if idx in errors:
                error = ErrorObject(errors[idx], obj, original_uuid=obj.uuid)
                return_errors[obj.index] = error
                all_responses[obj.index] = error
            else:
                success = uuid_package.UUID(weav_obj.uuid)
                return_success[obj.index] = success
                all_responses[obj.index] = success

        return BatchObjectReturn(
            uuids=return_success,
            errors=return_errors,
            has_errors=len(errors) > 0,
            _all_responses=all_responses,
            elapsed_seconds=elapsed_time,
        )

<<<<<<< HEAD
    async def __send_batch(
=======
    def __send_batch(self, batch: List[batch_pb2.BatchObject], timeout: int) -> Dict[int, str]:
        metadata = self._get_metadata()
        try:
            assert self._connection.grpc_stub is not None
            res: batch_pb2.BatchObjectsReply
            res, _ = self._connection.grpc_stub.BatchObjects.with_call(
                batch_pb2.BatchObjectsRequest(
                    objects=batch,
                    consistency_level=self._consistency_level,
                ),
                metadata=metadata,
                timeout=timeout,
            )

            objects: Dict[int, str] = {}
            for result in res.errors:
                objects[result.index] = result.error
            return objects
        except grpc.RpcError as e:
            raise WeaviateBatchError(e.details())  # pyright: ignore

    async def aobjects(self, objects: List[_BatchObject], timeout: int) -> BatchObjectReturn:
        """Insert multiple objects into Weaviate through the gRPC API.

        Parameters:
            `objects`
                A list of `WeaviateObject` containing the data of the objects to be inserted. The class name must be
                provided for each object, and the UUID is optional. If no UUID is provided, one will be generated for each object.
                The UUIDs of the inserted objects will be returned in the `uuids` attribute of the returned `_BatchReturn` object.
                The UUIDs of the objects that failed to be inserted will be returned in the `errors` attribute of the returned `_BatchReturn` object.
            `tenant`
                The tenant to be used for this batch operation
        """
        weaviate_objs = self.__grpc_objects(objects)

        start = time.time()
        errors = await self.__send_batch_async(weaviate_objs, timeout=timeout)
        elapsed_time = time.time() - start

        all_responses: List[Union[uuid_package.UUID, ErrorObject]] = cast(
            List[Union[uuid_package.UUID, ErrorObject]], list(range(len(weaviate_objs)))
        )
        return_success: Dict[int, uuid_package.UUID] = {}
        return_errors: Dict[int, ErrorObject] = {}

        for idx, weav_obj in enumerate(weaviate_objs):
            obj = objects[idx]
            if idx in errors:
                error = ErrorObject(errors[idx], obj, original_uuid=obj.uuid)
                return_errors[obj.index] = error
                all_responses[idx] = error
            else:
                success = uuid_package.UUID(weav_obj.uuid)
                return_success[obj.index] = success
                all_responses[idx] = success

        return BatchObjectReturn(
            uuids=return_success,
            errors=return_errors,
            has_errors=len(errors) > 0,
            _all_responses=all_responses,
            elapsed_seconds=elapsed_time,
        )

    async def __send_batch_async(
>>>>>>> d3bf4dc5
        self, batch: List[batch_pb2.BatchObject], timeout: int
    ) -> Dict[int, str]:
        metadata = self._get_metadata()
        try:
            assert self._connection.grpc_stub is not None
            res = await self._connection.grpc_stub.BatchObjects(
                batch_pb2.BatchObjectsRequest(
                    objects=batch,
                    consistency_level=self._consistency_level,
                ),
                metadata=metadata,
                timeout=timeout,
            )
            res = cast(batch_pb2.BatchObjectsReply, res)

            objects: Dict[int, str] = {}
            for result in res.errors:
                objects[result.index] = result.error
            return objects
        except AioRpcError as e:
            raise WeaviateBatchError(str(e)) from e

    def __translate_properties_from_python_to_grpc(
        self, data: Dict[str, Any], refs: ReferenceInputs
    ) -> batch_pb2.BatchObject.Properties:
        _validate_props(data)

        multi_target: List[batch_pb2.BatchObject.MultiTargetRefProps] = []
        single_target: List[batch_pb2.BatchObject.SingleTargetRefProps] = []
        non_ref_properties: Struct = Struct()
        bool_arrays: List[base_pb2.BooleanArrayProperties] = []
        text_arrays: List[base_pb2.TextArrayProperties] = []
        int_arrays: List[base_pb2.IntArrayProperties] = []
        float_arrays: List[base_pb2.NumberArrayProperties] = []
        object_properties: List[base_pb2.ObjectProperties] = []
        object_array_properties: List[base_pb2.ObjectArrayProperties] = []
        empty_lists: List[str] = []

        for key, ref in refs.items():
            if isinstance(ref, ReferenceToMulti):
                multi_target.append(
                    batch_pb2.BatchObject.MultiTargetRefProps(
                        uuids=ref.uuids_str, target_collection=ref.target_collection, prop_name=key
                    )
                )
            elif isinstance(ref, str) or isinstance(ref, uuid_package.UUID):
                single_target.append(
                    batch_pb2.BatchObject.SingleTargetRefProps(uuids=[str(ref)], prop_name=key)
                )
            elif isinstance(ref, list):
                single_target.append(
                    batch_pb2.BatchObject.SingleTargetRefProps(
                        uuids=[str(v) for v in ref], prop_name=key
                    )
                )
            else:
                raise WeaviateInvalidInputError(f"Invalid reference: {ref}")

        for key, entry in data.items():
            if isinstance(entry, dict):
                parsed = self.__translate_properties_from_python_to_grpc(entry, {})
                object_properties.append(
                    base_pb2.ObjectProperties(
                        prop_name=key,
                        value=base_pb2.ObjectPropertiesValue(
                            non_ref_properties=parsed.non_ref_properties,
                            int_array_properties=parsed.int_array_properties,
                            text_array_properties=parsed.text_array_properties,
                            number_array_properties=parsed.number_array_properties,
                            boolean_array_properties=parsed.boolean_array_properties,
                            object_properties=parsed.object_properties,
                            object_array_properties=parsed.object_array_properties,
                            empty_list_props=parsed.empty_list_props,
                        ),
                    )
                )
            elif isinstance(entry, list) and len(entry) == 0:
                empty_lists.append(key)
            elif isinstance(entry, list) and isinstance(entry[0], dict):
                entry = cast(List[Dict[str, Any]], entry)
                object_array_properties.append(
                    base_pb2.ObjectArrayProperties(
                        values=[
                            base_pb2.ObjectPropertiesValue(
                                non_ref_properties=parsed.non_ref_properties,
                                int_array_properties=parsed.int_array_properties,
                                text_array_properties=parsed.text_array_properties,
                                number_array_properties=parsed.number_array_properties,
                                boolean_array_properties=parsed.boolean_array_properties,
                                object_properties=parsed.object_properties,
                                object_array_properties=parsed.object_array_properties,
                                empty_list_props=parsed.empty_list_props,
                            )
                            for v in entry
                            if (parsed := self.__translate_properties_from_python_to_grpc(v, {}))
                        ],
                        prop_name=key,
                    )
                )
            elif isinstance(entry, list) and isinstance(entry[0], bool):
                bool_arrays.append(base_pb2.BooleanArrayProperties(prop_name=key, values=entry))
            elif isinstance(entry, list) and isinstance(entry[0], str):
                text_arrays.append(base_pb2.TextArrayProperties(prop_name=key, values=entry))
            elif isinstance(entry, list) and isinstance(entry[0], datetime.datetime):
                text_arrays.append(
                    base_pb2.TextArrayProperties(
                        prop_name=key, values=[_datetime_to_string(x) for x in entry]
                    )
                )
            elif isinstance(entry, list) and isinstance(entry[0], uuid_package.UUID):
                text_arrays.append(
                    base_pb2.TextArrayProperties(prop_name=key, values=[str(x) for x in entry])
                )
            elif isinstance(entry, list) and isinstance(entry[0], int):
                int_arrays.append(base_pb2.IntArrayProperties(prop_name=key, values=entry))
            elif isinstance(entry, list) and isinstance(entry[0], float):
                values_bytes = struct.pack("{}d".format(len(entry)), *entry)
                float_arrays.append(
                    base_pb2.NumberArrayProperties(prop_name=key, values_bytes=values_bytes)
                )
            elif isinstance(entry, GeoCoordinate):
                non_ref_properties.update({key: entry._to_dict()})
            elif isinstance(entry, PhoneNumber):
                non_ref_properties.update({key: entry._to_dict()})
            else:
                non_ref_properties.update({key: _serialize_primitive(entry)})

        return batch_pb2.BatchObject.Properties(
            non_ref_properties=non_ref_properties,
            multi_target_ref_props=multi_target,
            single_target_ref_props=single_target,
            text_array_properties=text_arrays,
            number_array_properties=float_arrays,
            int_array_properties=int_arrays,
            boolean_array_properties=bool_arrays,
            object_properties=object_properties,
            object_array_properties=object_array_properties,
            empty_list_props=empty_lists,
        )


def _validate_props(props: Dict[str, Any]) -> None:
    if "id" in props or "vector" in props:
        raise WeaviateInsertInvalidPropertyError(props)


def _serialize_primitive(value: Any) -> Any:
    if isinstance(value, uuid_package.UUID):
        return str(value)
    if isinstance(value, datetime.datetime):
        return _datetime_to_string(value)
    if isinstance(value, list):
        return [_serialize_primitive(val) for val in value]

    return value<|MERGE_RESOLUTION|>--- conflicted
+++ resolved
@@ -116,11 +116,11 @@
             if idx in errors:
                 error = ErrorObject(errors[idx], obj, original_uuid=obj.uuid)
                 return_errors[obj.index] = error
-                all_responses[obj.index] = error
+                all_responses[idx] = error
             else:
                 success = uuid_package.UUID(weav_obj.uuid)
                 return_success[obj.index] = success
-                all_responses[obj.index] = success
+                all_responses[idx] = success
 
         return BatchObjectReturn(
             uuids=return_success,
@@ -130,75 +130,7 @@
             elapsed_seconds=elapsed_time,
         )
 
-<<<<<<< HEAD
     async def __send_batch(
-=======
-    def __send_batch(self, batch: List[batch_pb2.BatchObject], timeout: int) -> Dict[int, str]:
-        metadata = self._get_metadata()
-        try:
-            assert self._connection.grpc_stub is not None
-            res: batch_pb2.BatchObjectsReply
-            res, _ = self._connection.grpc_stub.BatchObjects.with_call(
-                batch_pb2.BatchObjectsRequest(
-                    objects=batch,
-                    consistency_level=self._consistency_level,
-                ),
-                metadata=metadata,
-                timeout=timeout,
-            )
-
-            objects: Dict[int, str] = {}
-            for result in res.errors:
-                objects[result.index] = result.error
-            return objects
-        except grpc.RpcError as e:
-            raise WeaviateBatchError(e.details())  # pyright: ignore
-
-    async def aobjects(self, objects: List[_BatchObject], timeout: int) -> BatchObjectReturn:
-        """Insert multiple objects into Weaviate through the gRPC API.
-
-        Parameters:
-            `objects`
-                A list of `WeaviateObject` containing the data of the objects to be inserted. The class name must be
-                provided for each object, and the UUID is optional. If no UUID is provided, one will be generated for each object.
-                The UUIDs of the inserted objects will be returned in the `uuids` attribute of the returned `_BatchReturn` object.
-                The UUIDs of the objects that failed to be inserted will be returned in the `errors` attribute of the returned `_BatchReturn` object.
-            `tenant`
-                The tenant to be used for this batch operation
-        """
-        weaviate_objs = self.__grpc_objects(objects)
-
-        start = time.time()
-        errors = await self.__send_batch_async(weaviate_objs, timeout=timeout)
-        elapsed_time = time.time() - start
-
-        all_responses: List[Union[uuid_package.UUID, ErrorObject]] = cast(
-            List[Union[uuid_package.UUID, ErrorObject]], list(range(len(weaviate_objs)))
-        )
-        return_success: Dict[int, uuid_package.UUID] = {}
-        return_errors: Dict[int, ErrorObject] = {}
-
-        for idx, weav_obj in enumerate(weaviate_objs):
-            obj = objects[idx]
-            if idx in errors:
-                error = ErrorObject(errors[idx], obj, original_uuid=obj.uuid)
-                return_errors[obj.index] = error
-                all_responses[idx] = error
-            else:
-                success = uuid_package.UUID(weav_obj.uuid)
-                return_success[obj.index] = success
-                all_responses[idx] = success
-
-        return BatchObjectReturn(
-            uuids=return_success,
-            errors=return_errors,
-            has_errors=len(errors) > 0,
-            _all_responses=all_responses,
-            elapsed_seconds=elapsed_time,
-        )
-
-    async def __send_batch_async(
->>>>>>> d3bf4dc5
         self, batch: List[batch_pb2.BatchObject], timeout: int
     ) -> Dict[int, str]:
         metadata = self._get_metadata()
