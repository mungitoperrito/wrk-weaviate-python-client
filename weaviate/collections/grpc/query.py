from dataclasses import dataclass
import struct
from typing import Any, Dict, List, Literal, Optional, Sequence, Set, TypeVar, Union, cast, Tuple

from typing_extensions import TypeAlias

import grpc  # type: ignore
import uuid as uuid_lib

from weaviate.collections.classes.config import ConsistencyLevel

from weaviate.collections.classes.filters import _Filters
from weaviate.collections.classes.grpc import (
    HybridFusion,
    _QueryReferenceMultiTarget,
    _MetadataQuery,
    Move,
    QueryNested,
    _QueryReference,
    PROPERTIES,
    PROPERTY,
    REFERENCE,
    REFERENCES,
    _Sorting,
    Rerank,
)
from weaviate.collections.classes.internal import _Generative, _GroupBy
from weaviate.collections.filters import _FilterToGRPC

from weaviate.collections.grpc.shared import _BaseGRPC

from weaviate.connect import ConnectionV4
from weaviate.exceptions import WeaviateQueryError, WeaviateInvalidInputError
from weaviate.types import NUMBER, UUID
from weaviate.util import _get_vector_v4

from weaviate.proto.v1 import search_get_pb2

from weaviate.validator import _ValidateArgument, _validate_input


# Can be found in the google.protobuf.internal.well_known_types.pyi stub file but is defined explicitly here for clarity.
_PyValue: TypeAlias = Union[
    Dict[str, "_PyValue"],
    List["_PyValue"],
    str,
    float,
    bool,
    None,
    List[float],
    List[int],
    List[str],
    List[bool],
    List[UUID],
]


@dataclass
class _Move:
    force: float
    concepts: List[str]
    objects: List[uuid_lib.UUID]


A = TypeVar("A")


class _QueryGRPC(_BaseGRPC):
    def __init__(
        self,
        connection: ConnectionV4,
        name: str,
        tenant: Optional[str],
        consistency_level: Optional[ConsistencyLevel],
        validate_arguments: bool,
    ):
        super().__init__(connection, consistency_level)
        self._name: str = name
        self._tenant = tenant
        self._validate_arguments = validate_arguments

<<<<<<< HEAD
=======
        self._return_props: Optional[Set[PROPERTY]] = None
        self._metadata: Optional[_MetadataQuery] = None
        self._return_refs: Optional[Set[REFERENCE]] = None

        self._limit: Optional[int] = None
        self._offset: Optional[int] = None
        self._autocut: Optional[int] = None
        self._after: Optional[UUID] = None
        self._target_vector: Optional[List[str]] = None

        self._hybrid_query: Optional[str] = None
        self._hybrid_alpha: Optional[float] = None
        self._hybrid_vector: Optional[List[float]] = None
        self._hybrid_properties: Optional[List[str]] = None
        self._hybrid_fusion_type: Optional[int] = None

        self._bm25_query: Optional[str] = None
        self._bm25_properties: Optional[List[str]] = None

        self._near_vector_vec: Optional[List[float]] = None
        self._near_object_obj: Optional[UUID] = None
        self._near_text: Optional[List[str]] = None
        self._near_text_move_away: Optional[search_get_pb2.NearTextSearch.Move] = None
        self._near_text_move_to: Optional[search_get_pb2.NearTextSearch.Move] = None

        self._near_certainty: Optional[float] = None
        self._near_distance: Optional[float] = None

        self._near_audio: Optional[str] = None
        self._near_depth: Optional[str] = None
        self._near_image: Optional[str] = None
        self._near_imu: Optional[str] = None
        self._near_thermal: Optional[str] = None
        self._near_video: Optional[str] = None

        self._generative: Optional[_Generative] = None
        self._rerank: Optional[Rerank] = None
        self._sort: Optional[List[_Sort]] = None

        self._group_by: Optional[_GroupBy] = None

        self._filters: Optional[_Filters] = None

    def __parse_sort(self, sort: Optional[_Sorting]) -> None:
        if self._validate_arguments:
            _validate_input(_ValidateArgument([_Sorting, None], "sort", sort))

        if sort is None:
            self._sort = None
        else:
            self._sort = sort.sorts

    def __parse_common(
        self,
        limit: Optional[int] = None,
        offset: Optional[int] = None,
        after: Optional[UUID] = None,
        filters: Optional[_Filters] = None,
        metadata: Optional[_MetadataQuery] = None,
        return_properties: Optional[PROPERTIES] = None,
        return_references: Optional[REFERENCES] = None,
        generative: Optional[_Generative] = None,
        rerank: Optional[Rerank] = None,
        autocut: Optional[int] = None,
        group_by: Optional[_GroupBy] = None,
        target_vector: Optional[str] = None,
    ) -> None:
        if self._validate_arguments:
            _validate_input(
                [
                    _ValidateArgument([int, None], "limit", limit),
                    _ValidateArgument([int, None], "offset", offset),
                    _ValidateArgument([uuid_lib.UUID, str, None], "after", after),
                    _ValidateArgument([_Filters, None], "filters", filters),
                    _ValidateArgument([_MetadataQuery, None], "metadata", metadata),
                    _ValidateArgument([_Generative, None], "generative", generative),
                    _ValidateArgument([Rerank, None], "rerank", rerank),
                    _ValidateArgument([int, None], "autocut", autocut),
                    _ValidateArgument([str, None], "target_vector", target_vector),
                    _ValidateArgument([_GroupBy, None], "group_by", group_by),
                    _ValidateArgument(
                        [str, QueryNested, Sequence, None], "return_properties", return_properties
                    ),
                    _ValidateArgument(
                        [_QueryReference, Sequence, None], "return_references", return_references
                    ),
                ]
            )
            if isinstance(return_properties, Sequence):
                for prop in return_properties:
                    _validate_input(
                        _ValidateArgument(
                            expected=[str, QueryNested], name="return_properties", value=prop
                        )
                    )

            if isinstance(return_references, Sequence):
                for ref in return_references:
                    _validate_input(
                        _ValidateArgument(
                            expected=[_QueryReference], name="return_references", value=ref
                        )
                    )

        self._limit = limit
        self._offset = offset
        self._after = after
        self._filters = filters
        self._metadata = metadata
        self._generative = generative
        self._rerank = rerank
        self._autocut = autocut
        self._group_by = group_by
        self._target_vector = [target_vector] if target_vector is not None else None

        if return_references is not None:
            self._return_refs = self.__convert_to_set(return_references)
        if return_properties is not None:
            self._return_props = self.__convert_to_set(return_properties)

    def __parse_hybrid(
        self,
        query: str,
        alpha: Optional[NUMBER] = None,
        vector: Optional[List[float]] = None,
        properties: Optional[List[str]] = None,
        fusion_type: Optional[HybridFusion] = None,
    ) -> None:
        if self._validate_arguments:
            _validate_input(
                [
                    _ValidateArgument([str], "query", query),
                    _ValidateArgument([float, int, None], "alpha", alpha),
                    _ValidateArgument([List, None], "vector", vector),
                    _ValidateArgument([List, None], "properties", properties),
                    _ValidateArgument([HybridFusion, None], "fusion_type", fusion_type),
                ]
            )

        self._hybrid_query = query
        self._hybrid_alpha = float(alpha) if alpha is not None else None
        self._hybrid_vector = vector
        self._hybrid_properties = properties
        self._hybrid_fusion_type = (
            search_get_pb2.Hybrid.FusionType.Value(fusion_type.value)
            if fusion_type is not None
            else None
        )

    def __parse_bm25(
        self,
        query: str,
        properties: Optional[List[str]] = None,
    ) -> None:
        if self._validate_arguments:
            _validate_input(
                [
                    _ValidateArgument([str], "query", query),
                    _ValidateArgument([List, None], "properties", properties),
                ]
            )
        self._bm25_query = query
        self._bm25_properties = properties

>>>>>>> dc70ac4e
    def __parse_near_options(
        self,
        certainty: Optional[NUMBER] = None,
        distance: Optional[NUMBER] = None,
    ) -> Tuple[Optional[float], Optional[float]]:
        if self._validate_arguments:
            _validate_input(
                [
                    _ValidateArgument([float, int, None], "certainty", certainty),
                    _ValidateArgument([float, int, None], "distance", distance),
                ]
            )
        return (
            float(certainty) if certainty is not None else None,
            float(distance) if distance is not None else None,
        )

    def get(
        self,
        limit: Optional[int] = None,
        offset: Optional[int] = None,
        after: Optional[UUID] = None,
        filters: Optional[_Filters] = None,
        sort: Optional[_Sorting] = None,
        return_metadata: Optional[_MetadataQuery] = None,
        return_properties: Optional[PROPERTIES] = None,
        return_references: Optional[REFERENCES] = None,
        generative: Optional[_Generative] = None,
        rerank: Optional[Rerank] = None,
        target_vector: Optional[str] = None,
    ) -> search_get_pb2.SearchReply:
        if self._validate_arguments:
            _validate_input(_ValidateArgument([_Sorting, None], "sort", sort))

        if sort is not None:
            sort_by: grpc.RepeatedCompositeFieldContainer[search_get_pb2.SortBy] = [
                search_get_pb2.SortBy(ascending=sort.ascending, path=[sort.prop])
                for sort in sort.sorts
            ]
        else:
            sort_by = None

        request = self.__create_request(
            after=after,
            limit=limit,
            offset=offset,
            filters=filters,
            metadata=return_metadata,
            return_properties=return_properties,
            return_references=return_references,
            generative=generative,
            rerank=rerank,
<<<<<<< HEAD
            sort_by=sort_by,
=======
            target_vector=target_vector,
>>>>>>> dc70ac4e
        )

        return self.__call(request)

    def hybrid(
        self,
        query: str,
        alpha: Optional[float] = None,
        vector: Optional[List[float]] = None,
        properties: Optional[List[str]] = None,
        fusion_type: Optional[HybridFusion] = None,
        limit: Optional[int] = None,
        offset: Optional[int] = None,
        autocut: Optional[int] = None,
        filters: Optional[_Filters] = None,
        return_metadata: Optional[_MetadataQuery] = None,
        return_properties: Optional[PROPERTIES] = None,
        return_references: Optional[REFERENCES] = None,
        generative: Optional[_Generative] = None,
        rerank: Optional[Rerank] = None,
        target_vector: Optional[str] = None,
    ) -> search_get_pb2.SearchReply:
        if self._validate_arguments:
            _validate_input(
                [
                    _ValidateArgument([str], "query", query),
                    _ValidateArgument([float, int, None], "alpha", alpha),
                    _ValidateArgument([List, None], "vector", vector),
                    _ValidateArgument([List, None], "properties", properties),
                    _ValidateArgument([HybridFusion, None], "fusion_type", fusion_type),
                ]
            )

        hybrid_search = search_get_pb2.Hybrid(
            properties=properties,
            query=query,
            alpha=float(alpha) if alpha is not None else None,
            vector_bytes=(
                struct.pack("{}f".format(len(vector)), *vector) if vector is not None else None
            ),
            fusion_type=(
                cast(
                    search_get_pb2.Hybrid.FusionType,
                    search_get_pb2.Hybrid.FusionType.Value(fusion_type.value),
                )
                if fusion_type is not None
                else None
            ),
        )

        request = self.__create_request(
            limit=limit,
            offset=offset,
            filters=filters,
            metadata=return_metadata,
            return_properties=return_properties,
            return_references=return_references,
            generative=generative,
            rerank=rerank,
            autocut=autocut,
<<<<<<< HEAD
            hybrid_search=hybrid_search,
=======
            target_vector=target_vector,
>>>>>>> dc70ac4e
        )

        return self.__call(request)

    def bm25(
        self,
        query: str,
        properties: Optional[List[str]] = None,
        limit: Optional[int] = None,
        offset: Optional[int] = None,
        autocut: Optional[int] = None,
        filters: Optional[_Filters] = None,
        return_metadata: Optional[_MetadataQuery] = None,
        return_properties: Optional[PROPERTIES] = None,
        return_references: Optional[REFERENCES] = None,
        generative: Optional[_Generative] = None,
        rerank: Optional[Rerank] = None,
        target_vector: Optional[str] = None,
    ) -> search_get_pb2.SearchReply:
        if self._validate_arguments:
            _validate_input(
                [
                    _ValidateArgument([str], "query", query),
                    _ValidateArgument([List, None], "properties", properties),
                ]
            )

        request = self.__create_request(
            limit=limit,
            offset=offset,
            filters=filters,
            metadata=return_metadata,
            return_properties=return_properties,
            return_references=return_references,
            generative=generative,
            rerank=rerank,
            autocut=autocut,
<<<<<<< HEAD
            bm25=search_get_pb2.BM25(
                query=query, properties=properties if properties is not None else []
            ),
=======
            target_vector=target_vector,
>>>>>>> dc70ac4e
        )
        return self.__call(request)

    def near_vector(
        self,
        near_vector: List[float],
        certainty: Optional[NUMBER] = None,
        distance: Optional[NUMBER] = None,
        limit: Optional[int] = None,
        offset: Optional[int] = None,
        autocut: Optional[int] = None,
        filters: Optional[_Filters] = None,
        group_by: Optional[_GroupBy] = None,
        generative: Optional[_Generative] = None,
        target_vector: Optional[str] = None,
        rerank: Optional[Rerank] = None,
        return_metadata: Optional[_MetadataQuery] = None,
        return_properties: Optional[PROPERTIES] = None,
        return_references: Optional[REFERENCES] = None,
    ) -> search_get_pb2.SearchReply:
        if self._validate_arguments:
            _validate_input(_ValidateArgument([List], "near_vector", near_vector))

        near_vector = _get_vector_v4(near_vector)
        certainty, distance = self.__parse_near_options(certainty, distance)

        request = self.__create_request(
            limit=limit,
            offset=offset,
            filters=filters,
            metadata=return_metadata,
            return_properties=return_properties,
            return_references=return_references,
            generative=generative,
            rerank=rerank,
            autocut=autocut,
            group_by=group_by,
<<<<<<< HEAD
            near_vector=search_get_pb2.NearVector(
                certainty=certainty,
                distance=distance,
                vector_bytes=struct.pack("{}f".format(len(near_vector)), *near_vector),
            ),
=======
            target_vector=target_vector,
>>>>>>> dc70ac4e
        )

        return self.__call(request)

    def near_object(
        self,
        near_object: UUID,
        certainty: Optional[NUMBER] = None,
        distance: Optional[NUMBER] = None,
        limit: Optional[int] = None,
        offset: Optional[int] = None,
        autocut: Optional[int] = None,
        filters: Optional[_Filters] = None,
        group_by: Optional[_GroupBy] = None,
        generative: Optional[_Generative] = None,
        rerank: Optional[Rerank] = None,
        target_vector: Optional[str] = None,
        return_metadata: Optional[_MetadataQuery] = None,
        return_properties: Optional[PROPERTIES] = None,
        return_references: Optional[REFERENCES] = None,
    ) -> search_get_pb2.SearchReply:
        if not isinstance(near_object, str) and not isinstance(near_object, uuid_lib.UUID):
            raise WeaviateInvalidInputError(
                f"near_object must be of type str or uuid.UUID, but got {type(near_object)}"
            )
        certainty, distance = self.__parse_near_options(certainty, distance)

        base_request = self.__create_request(
            limit=limit,
            offset=offset,
            filters=filters,
            metadata=return_metadata,
            return_properties=return_properties,
            return_references=return_references,
            generative=generative,
            rerank=rerank,
            autocut=autocut,
            group_by=group_by,
<<<<<<< HEAD
            near_object=search_get_pb2.NearObject(
                id=str(near_object),
                certainty=certainty,
                distance=distance,
            ),
=======
            target_vector=target_vector,
>>>>>>> dc70ac4e
        )

        return self.__call(base_request)

    def near_text(
        self,
        near_text: Union[List[str], str],
        certainty: Optional[NUMBER] = None,
        distance: Optional[NUMBER] = None,
        move_to: Optional[Move] = None,
        move_away: Optional[Move] = None,
        limit: Optional[int] = None,
        offset: Optional[int] = None,
        autocut: Optional[int] = None,
        filters: Optional[_Filters] = None,
        group_by: Optional[_GroupBy] = None,
        generative: Optional[_Generative] = None,
        rerank: Optional[Rerank] = None,
        target_vector: Optional[str] = None,
        return_metadata: Optional[_MetadataQuery] = None,
        return_properties: Optional[PROPERTIES] = None,
        return_references: Optional[REFERENCES] = None,
    ) -> search_get_pb2.SearchReply:
        if not isinstance(near_text, list) and not isinstance(near_text, str):
            raise WeaviateInvalidInputError(
                f"near_text must be of type List[str] or str, but got {type(near_text)}"
            )
        if move_away is not None and not isinstance(move_away, Move):
            raise WeaviateInvalidInputError(
                f"move_away must be of type Move, but got {type(move_away)}"
            )
        if move_to is not None and not isinstance(move_to, Move):
            raise WeaviateInvalidInputError(
                f"move_to must be of type Move, but got {type(move_to)}"
            )
        if isinstance(near_text, str):
            near_text = [near_text]
        certainty, distance = self.__parse_near_options(certainty, distance)

        near_text_req = search_get_pb2.NearTextSearch(
            query=near_text,
            certainty=certainty,
            distance=distance,
            move_away=search_get_pb2.NearTextSearch.Move(
                force=move_away.force,
                concepts=move_away._concepts_list,
                uuids=move_away._objects_list,
            )
            if move_away is not None
            else None,
            move_to=search_get_pb2.NearTextSearch.Move(
                force=move_to.force,
                concepts=move_to._concepts_list,
                uuids=move_to._objects_list,
            )
            if move_to is not None
            else None,
        )

        request = self.__create_request(
            limit=limit,
            offset=offset,
            filters=filters,
            metadata=return_metadata,
            return_properties=return_properties,
            return_references=return_references,
            generative=generative,
            rerank=rerank,
            autocut=autocut,
            group_by=group_by,
<<<<<<< HEAD
            near_text=near_text_req,
=======
            target_vector=target_vector,
>>>>>>> dc70ac4e
        )

        return self.__call(request)

    def near_media(
        self,
        media: str,
        type_: Literal["audio", "depth", "image", "imu", "thermal", "video"],
        certainty: Optional[NUMBER] = None,
        distance: Optional[NUMBER] = None,
        limit: Optional[int] = None,
        offset: Optional[int] = None,
        autocut: Optional[int] = None,
        filters: Optional[_Filters] = None,
        group_by: Optional[_GroupBy] = None,
        generative: Optional[_Generative] = None,
        rerank: Optional[Rerank] = None,
        target_vector: Optional[str] = None,
        return_metadata: Optional[_MetadataQuery] = None,
        return_properties: Optional[PROPERTIES] = None,
        return_references: Optional[REFERENCES] = None,
    ) -> search_get_pb2.SearchReply:
        certainty, distance = self.__parse_near_options(certainty, distance)

        kwargs: Dict[str, Any] = {}

        if type_ == "audio":
            kwargs["near_audio"] = search_get_pb2.NearAudioSearch(
                audio=media, distance=distance, certainty=certainty
            )
        elif type_ == "depth":
            kwargs["near_depth"] = search_get_pb2.NearDepthSearch(
                depth=media, distance=distance, certainty=certainty
            )
        elif type_ == "image":
            kwargs["near_image"] = search_get_pb2.NearImageSearch(
                image=media, distance=distance, certainty=certainty
            )
        elif type_ == "imu":
            kwargs["near_imu"] = search_get_pb2.NearIMUSearch(
                imu=media, distance=distance, certainty=certainty
            )
        elif type_ == "thermal":
            kwargs["near_thermal"] = search_get_pb2.NearThermalSearch(
                thermal=media, distance=distance, certainty=certainty
            )
        elif type_ == "video":
            kwargs["near_video"] = search_get_pb2.NearVideoSearch(
                video=media, distance=distance, certainty=certainty
            )
        else:
            raise ValueError(
                f"type_ must be one of ['audio', 'depth', 'image', 'imu', 'thermal', 'video'], but got {type_}"
            )
        request = self.__create_request(
            limit=limit,
            offset=offset,
            filters=filters,
            metadata=return_metadata,
            return_properties=return_properties,
            return_references=return_references,
            generative=generative,
            rerank=rerank,
            autocut=autocut,
            group_by=group_by,
<<<<<<< HEAD
            **kwargs,
=======
            target_vector=target_vector,
>>>>>>> dc70ac4e
        )
        return self.__call(request)

    def __create_request(
        self,
        limit: Optional[int] = None,
        offset: Optional[int] = None,
        after: Optional[UUID] = None,
        filters: Optional[_Filters] = None,
        metadata: Optional[_MetadataQuery] = None,
        return_properties: Optional[PROPERTIES] = None,
        return_references: Optional[REFERENCES] = None,
        generative: Optional[_Generative] = None,
        rerank: Optional[Rerank] = None,
        autocut: Optional[int] = None,
        group_by: Optional[_GroupBy] = None,
        near_vector: Optional[search_get_pb2.NearVector] = None,
        sort_by: Optional[Sequence[search_get_pb2.SortBy]] = None,
        hybrid_search: Optional[search_get_pb2.Hybrid] = None,
        bm25: Optional[search_get_pb2.BM25] = None,
        near_object: Optional[search_get_pb2.NearObject] = None,
        near_text: Optional[search_get_pb2.NearTextSearch] = None,
        near_audio: Optional[search_get_pb2.NearAudioSearch] = None,
        near_depth: Optional[search_get_pb2.NearDepthSearch] = None,
        near_image: Optional[search_get_pb2.NearImageSearch] = None,
        near_imu: Optional[search_get_pb2.NearIMUSearch] = None,
        near_thermal: Optional[search_get_pb2.NearThermalSearch] = None,
        near_video: Optional[search_get_pb2.NearVideoSearch] = None,
    ) -> search_get_pb2.SearchRequest:
        if self._validate_arguments:
            _validate_input(
                [
                    _ValidateArgument([int, None], "limit", limit),
                    _ValidateArgument([int, None], "offset", offset),
                    _ValidateArgument([uuid_lib.UUID, str, None], "after", after),
                    _ValidateArgument([_Filters, None], "filters", filters),
                    _ValidateArgument([_MetadataQuery, None], "metadata", metadata),
                    _ValidateArgument([_Generative, None], "generative", generative),
                    _ValidateArgument([Rerank, None], "rerank", rerank),
                    _ValidateArgument([int, None], "autocut", autocut),
                    _ValidateArgument([_GroupBy, None], "group_by", group_by),
                    _ValidateArgument(
                        [str, QueryNested, Sequence, None], "return_properties", return_properties
                    ),
                    _ValidateArgument(
                        [_QueryReference, Sequence, None], "return_references", return_references
                    ),
                ]
            )
            if isinstance(return_properties, Sequence):
                for prop in return_properties:
                    _validate_input(
                        _ValidateArgument(
                            expected=[str, QueryNested], name="return_properties", value=prop
                        )
                    )

            if isinstance(return_references, Sequence):
                for ref in return_references:
                    _validate_input(
                        _ValidateArgument(
                            expected=[_QueryReference], name="return_references", value=ref
                        )
                    )

        if return_references is not None:
            return_references_parsed: Optional[Set[REFERENCE]] = self.__convert_to_set(
                return_references
            )
        else:
            return_references_parsed = None

        if return_properties is not None:
            return_properties_parsed: Optional[Set[PROPERTY]] = self.__convert_to_set(
                return_properties
            )
        else:
            return_properties_parsed = None

        return search_get_pb2.SearchRequest(
            uses_123_api=True,
            collection=self._name,
            limit=limit,
            offset=offset,
            after=str(after) if after is not None else "",
            autocut=autocut,
            properties=self._translate_properties_from_python_to_grpc(
                return_properties_parsed, return_references_parsed
            ),
            metadata=(self._metadata_to_grpc(metadata) if metadata is not None else None),
            consistency_level=self._consistency_level,
            tenant=self._tenant,
            filters=_FilterToGRPC.convert(filters),
            generative=generative.to_grpc() if generative is not None else None,
            group_by=group_by.to_grpc() if group_by is not None else None,
            rerank=(
                search_get_pb2.Rerank(property=rerank.prop, query=rerank.query)
                if rerank is not None
                else None
            ),
            near_vector=near_vector,
            sort_by=sort_by,
            hybrid_search=hybrid_search,
            bm25_search=bm25,
            near_object=near_object,
            near_text=near_text,
            near_audio=near_audio,
            near_depth=near_depth,
            near_image=near_image,
            near_imu=near_imu,
            near_thermal=near_thermal,
            near_video=near_video,
        )

    def __call(self, request: search_get_pb2.SearchRequest) -> search_get_pb2.SearchReply:
        try:
            assert self._connection.grpc_stub is not None
            res: search_get_pb2.SearchReply  # According to PEP-0526
            res, _ = self._connection.grpc_stub.Search.with_call(
<<<<<<< HEAD
                request,
                metadata=self._connection.grpc_headers(),
=======
                search_get_pb2.SearchRequest(
                    uses_123_api=True,
                    collection=self._name,
                    limit=self._limit,
                    offset=self._offset,
                    after=str(self._after) if self._after is not None else "",
                    autocut=self._autocut,
                    near_vector=(
                        search_get_pb2.NearVector(
                            certainty=self._near_certainty,
                            distance=self._near_distance,
                            vector_bytes=struct.pack(
                                "{}f".format(len(self._near_vector_vec)), *self._near_vector_vec
                            ),
                            target_vectors=self._target_vector,
                        )
                        if self._near_vector_vec is not None
                        else None
                    ),
                    near_object=(
                        search_get_pb2.NearObject(
                            id=str(self._near_object_obj),
                            certainty=self._near_certainty,
                            distance=self._near_distance,
                            target_vectors=self._target_vector,
                        )
                        if self._near_object_obj is not None
                        else None
                    ),
                    properties=self._translate_properties_from_python_to_grpc(
                        self._return_props, self._return_refs
                    ),
                    metadata=(
                        self._metadata_to_grpc(self._metadata)
                        if self._metadata is not None
                        else None
                    ),
                    bm25_search=(
                        search_get_pb2.BM25(
                            properties=self._bm25_properties, query=self._bm25_query
                        )
                        if self._bm25_query is not None
                        else None
                    ),
                    hybrid_search=(
                        search_get_pb2.Hybrid(
                            properties=self._hybrid_properties,
                            query=self._hybrid_query,
                            alpha=self._hybrid_alpha,
                            fusion_type=cast(
                                search_get_pb2.Hybrid.FusionType, self._hybrid_fusion_type
                            ),
                            vector_bytes=(
                                struct.pack(
                                    "{}f".format(len(self._hybrid_vector)), *self._hybrid_vector
                                )
                                if self._hybrid_vector is not None
                                else None
                            ),
                            target_vectors=self._target_vector,
                        )
                        if self._hybrid_query is not None
                        else None
                    ),
                    tenant=self._tenant,
                    filters=_FilterToGRPC.convert(self._filters),
                    near_audio=(
                        search_get_pb2.NearAudioSearch(
                            audio=self._near_audio,
                            distance=self._near_distance,
                            certainty=self._near_certainty,
                            target_vectors=self._target_vector,
                        )
                        if self._near_audio is not None
                        else None
                    ),
                    near_depth=(
                        search_get_pb2.NearDepthSearch(
                            depth=self._near_depth,
                            distance=self._near_distance,
                            certainty=self._near_certainty,
                            target_vectors=self._target_vector,
                        )
                        if self._near_depth is not None
                        else None
                    ),
                    near_image=(
                        search_get_pb2.NearImageSearch(
                            image=self._near_image,
                            distance=self._near_distance,
                            certainty=self._near_certainty,
                            target_vectors=self._target_vector,
                        )
                        if self._near_image is not None
                        else None
                    ),
                    near_imu=(
                        search_get_pb2.NearIMUSearch(
                            imu=self._near_imu,
                            distance=self._near_distance,
                            certainty=self._near_certainty,
                            target_vectors=self._target_vector,
                        )
                        if self._near_imu is not None
                        else None
                    ),
                    near_text=(
                        search_get_pb2.NearTextSearch(
                            query=self._near_text,
                            certainty=self._near_certainty,
                            distance=self._near_distance,
                            move_to=self._near_text_move_to,
                            move_away=self._near_text_move_away,
                            target_vectors=self._target_vector,
                        )
                        if self._near_text is not None
                        else None
                    ),
                    near_thermal=(
                        search_get_pb2.NearThermalSearch(
                            thermal=self._near_thermal,
                            distance=self._near_distance,
                            certainty=self._near_certainty,
                            target_vectors=self._target_vector,
                        )
                        if self._near_thermal is not None
                        else None
                    ),
                    near_video=(
                        search_get_pb2.NearVideoSearch(
                            video=self._near_video,
                            distance=self._near_distance,
                            certainty=self._near_certainty,
                            target_vectors=self._target_vector,
                        )
                        if self._near_video is not None
                        else None
                    ),
                    consistency_level=self._consistency_level,
                    sort_by=(
                        [
                            search_get_pb2.SortBy(ascending=sort.ascending, path=[sort.prop])
                            for sort in self._sort
                        ]
                        if self._sort is not None
                        else None
                    ),
                    generative=self._generative.to_grpc() if self._generative is not None else None,
                    group_by=self._group_by.to_grpc() if self._group_by is not None else None,
                    rerank=(
                        search_get_pb2.Rerank(property=self._rerank.prop, query=self._rerank.query)
                        if self._rerank is not None
                        else None
                    ),
                ),
                metadata=metadata,
>>>>>>> dc70ac4e
                timeout=self._connection.timeout_config.connect,
            )

            return res

        except grpc.RpcError as e:
            raise WeaviateQueryError(e.details(), "GRPC search")  # pyright: ignore

    def _metadata_to_grpc(self, metadata: _MetadataQuery) -> search_get_pb2.MetadataRequest:
        return search_get_pb2.MetadataRequest(
            uuid=metadata.uuid,
            vector=metadata.vector,
            creation_time_unix=metadata.creation_time_unix,
            last_update_time_unix=metadata.last_update_time_unix,
            distance=metadata.distance,
            certainty=metadata.certainty,
            explain_score=metadata.explain_score,
            score=metadata.score,
            is_consistent=metadata.is_consistent,
            vectors=metadata.vectors,
        )

    def __resolve_property(self, prop: QueryNested) -> search_get_pb2.ObjectPropertiesRequest:
        props = prop.properties if isinstance(prop.properties, list) else [prop.properties]
        return search_get_pb2.ObjectPropertiesRequest(
            prop_name=prop.name,
            primitive_properties=[p for p in props if isinstance(p, str)],
            object_properties=[
                self.__resolve_property(p) for p in props if isinstance(p, QueryNested)
            ],
        )

    def _translate_properties_from_python_to_grpc(
        self, properties: Optional[Set[PROPERTY]], references: Optional[Set[REFERENCE]]
    ) -> Optional[search_get_pb2.PropertiesRequest]:
        if properties is None and references is None:
            return None
        return search_get_pb2.PropertiesRequest(
            return_all_nonref_properties=properties is None,
            non_ref_properties=(
                None
                if properties is None
                else [prop for prop in properties if isinstance(prop, str)]
            ),
            ref_properties=(
                None
                if references is None
                else [
                    search_get_pb2.RefPropertiesRequest(
                        reference_property=ref.link_on,
                        properties=self._translate_properties_from_python_to_grpc(
                            (
                                None
                                if ref.return_properties is None
                                else self.__convert_to_set(ref.return_properties)
                            ),
                            (
                                None
                                if ref.return_references is None
                                else self.__convert_to_set(ref.return_references)
                            ),
                        ),
                        metadata=(
                            self._metadata_to_grpc(ref._return_metadata)
                            if ref._return_metadata is not None
                            else None
                        ),
                        target_collection=(
                            ref.target_collection
                            if isinstance(ref, _QueryReferenceMultiTarget)
                            else None
                        ),
                    )
                    for ref in references
                ]
            ),
            object_properties=(
                None
                if properties is None
                else [
                    self.__resolve_property(prop)
                    for prop in properties
                    if isinstance(prop, QueryNested)
                ]
            ),
        )

    @staticmethod
    def __convert_to_set(args: Union[A, Sequence[A]]) -> Set[A]:
        if isinstance(args, list):
            return set(args)
        else:
            return {cast(A, args)}<|MERGE_RESOLUTION|>--- conflicted
+++ resolved
@@ -30,7 +30,7 @@
 from weaviate.collections.grpc.shared import _BaseGRPC
 
 from weaviate.connect import ConnectionV4
-from weaviate.exceptions import WeaviateQueryError, WeaviateInvalidInputError
+from weaviate.exceptions import WeaviateQueryError
 from weaviate.types import NUMBER, UUID
 from weaviate.util import _get_vector_v4
 
@@ -79,173 +79,6 @@
         self._tenant = tenant
         self._validate_arguments = validate_arguments
 
-<<<<<<< HEAD
-=======
-        self._return_props: Optional[Set[PROPERTY]] = None
-        self._metadata: Optional[_MetadataQuery] = None
-        self._return_refs: Optional[Set[REFERENCE]] = None
-
-        self._limit: Optional[int] = None
-        self._offset: Optional[int] = None
-        self._autocut: Optional[int] = None
-        self._after: Optional[UUID] = None
-        self._target_vector: Optional[List[str]] = None
-
-        self._hybrid_query: Optional[str] = None
-        self._hybrid_alpha: Optional[float] = None
-        self._hybrid_vector: Optional[List[float]] = None
-        self._hybrid_properties: Optional[List[str]] = None
-        self._hybrid_fusion_type: Optional[int] = None
-
-        self._bm25_query: Optional[str] = None
-        self._bm25_properties: Optional[List[str]] = None
-
-        self._near_vector_vec: Optional[List[float]] = None
-        self._near_object_obj: Optional[UUID] = None
-        self._near_text: Optional[List[str]] = None
-        self._near_text_move_away: Optional[search_get_pb2.NearTextSearch.Move] = None
-        self._near_text_move_to: Optional[search_get_pb2.NearTextSearch.Move] = None
-
-        self._near_certainty: Optional[float] = None
-        self._near_distance: Optional[float] = None
-
-        self._near_audio: Optional[str] = None
-        self._near_depth: Optional[str] = None
-        self._near_image: Optional[str] = None
-        self._near_imu: Optional[str] = None
-        self._near_thermal: Optional[str] = None
-        self._near_video: Optional[str] = None
-
-        self._generative: Optional[_Generative] = None
-        self._rerank: Optional[Rerank] = None
-        self._sort: Optional[List[_Sort]] = None
-
-        self._group_by: Optional[_GroupBy] = None
-
-        self._filters: Optional[_Filters] = None
-
-    def __parse_sort(self, sort: Optional[_Sorting]) -> None:
-        if self._validate_arguments:
-            _validate_input(_ValidateArgument([_Sorting, None], "sort", sort))
-
-        if sort is None:
-            self._sort = None
-        else:
-            self._sort = sort.sorts
-
-    def __parse_common(
-        self,
-        limit: Optional[int] = None,
-        offset: Optional[int] = None,
-        after: Optional[UUID] = None,
-        filters: Optional[_Filters] = None,
-        metadata: Optional[_MetadataQuery] = None,
-        return_properties: Optional[PROPERTIES] = None,
-        return_references: Optional[REFERENCES] = None,
-        generative: Optional[_Generative] = None,
-        rerank: Optional[Rerank] = None,
-        autocut: Optional[int] = None,
-        group_by: Optional[_GroupBy] = None,
-        target_vector: Optional[str] = None,
-    ) -> None:
-        if self._validate_arguments:
-            _validate_input(
-                [
-                    _ValidateArgument([int, None], "limit", limit),
-                    _ValidateArgument([int, None], "offset", offset),
-                    _ValidateArgument([uuid_lib.UUID, str, None], "after", after),
-                    _ValidateArgument([_Filters, None], "filters", filters),
-                    _ValidateArgument([_MetadataQuery, None], "metadata", metadata),
-                    _ValidateArgument([_Generative, None], "generative", generative),
-                    _ValidateArgument([Rerank, None], "rerank", rerank),
-                    _ValidateArgument([int, None], "autocut", autocut),
-                    _ValidateArgument([str, None], "target_vector", target_vector),
-                    _ValidateArgument([_GroupBy, None], "group_by", group_by),
-                    _ValidateArgument(
-                        [str, QueryNested, Sequence, None], "return_properties", return_properties
-                    ),
-                    _ValidateArgument(
-                        [_QueryReference, Sequence, None], "return_references", return_references
-                    ),
-                ]
-            )
-            if isinstance(return_properties, Sequence):
-                for prop in return_properties:
-                    _validate_input(
-                        _ValidateArgument(
-                            expected=[str, QueryNested], name="return_properties", value=prop
-                        )
-                    )
-
-            if isinstance(return_references, Sequence):
-                for ref in return_references:
-                    _validate_input(
-                        _ValidateArgument(
-                            expected=[_QueryReference], name="return_references", value=ref
-                        )
-                    )
-
-        self._limit = limit
-        self._offset = offset
-        self._after = after
-        self._filters = filters
-        self._metadata = metadata
-        self._generative = generative
-        self._rerank = rerank
-        self._autocut = autocut
-        self._group_by = group_by
-        self._target_vector = [target_vector] if target_vector is not None else None
-
-        if return_references is not None:
-            self._return_refs = self.__convert_to_set(return_references)
-        if return_properties is not None:
-            self._return_props = self.__convert_to_set(return_properties)
-
-    def __parse_hybrid(
-        self,
-        query: str,
-        alpha: Optional[NUMBER] = None,
-        vector: Optional[List[float]] = None,
-        properties: Optional[List[str]] = None,
-        fusion_type: Optional[HybridFusion] = None,
-    ) -> None:
-        if self._validate_arguments:
-            _validate_input(
-                [
-                    _ValidateArgument([str], "query", query),
-                    _ValidateArgument([float, int, None], "alpha", alpha),
-                    _ValidateArgument([List, None], "vector", vector),
-                    _ValidateArgument([List, None], "properties", properties),
-                    _ValidateArgument([HybridFusion, None], "fusion_type", fusion_type),
-                ]
-            )
-
-        self._hybrid_query = query
-        self._hybrid_alpha = float(alpha) if alpha is not None else None
-        self._hybrid_vector = vector
-        self._hybrid_properties = properties
-        self._hybrid_fusion_type = (
-            search_get_pb2.Hybrid.FusionType.Value(fusion_type.value)
-            if fusion_type is not None
-            else None
-        )
-
-    def __parse_bm25(
-        self,
-        query: str,
-        properties: Optional[List[str]] = None,
-    ) -> None:
-        if self._validate_arguments:
-            _validate_input(
-                [
-                    _ValidateArgument([str], "query", query),
-                    _ValidateArgument([List, None], "properties", properties),
-                ]
-            )
-        self._bm25_query = query
-        self._bm25_properties = properties
-
->>>>>>> dc70ac4e
     def __parse_near_options(
         self,
         certainty: Optional[NUMBER] = None,
@@ -275,7 +108,6 @@
         return_references: Optional[REFERENCES] = None,
         generative: Optional[_Generative] = None,
         rerank: Optional[Rerank] = None,
-        target_vector: Optional[str] = None,
     ) -> search_get_pb2.SearchReply:
         if self._validate_arguments:
             _validate_input(_ValidateArgument([_Sorting, None], "sort", sort))
@@ -298,11 +130,7 @@
             return_references=return_references,
             generative=generative,
             rerank=rerank,
-<<<<<<< HEAD
             sort_by=sort_by,
-=======
-            target_vector=target_vector,
->>>>>>> dc70ac4e
         )
 
         return self.__call(request)
@@ -333,6 +161,7 @@
                     _ValidateArgument([List, None], "vector", vector),
                     _ValidateArgument([List, None], "properties", properties),
                     _ValidateArgument([HybridFusion, None], "fusion_type", fusion_type),
+                    _ValidateArgument([str, None], "target_vector", target_vector),
                 ]
             )
 
@@ -351,6 +180,7 @@
                 if fusion_type is not None
                 else None
             ),
+            target_vectors=[target_vector] if target_vector is not None else None,
         )
 
         request = self.__create_request(
@@ -363,11 +193,7 @@
             generative=generative,
             rerank=rerank,
             autocut=autocut,
-<<<<<<< HEAD
             hybrid_search=hybrid_search,
-=======
-            target_vector=target_vector,
->>>>>>> dc70ac4e
         )
 
         return self.__call(request)
@@ -385,7 +211,6 @@
         return_references: Optional[REFERENCES] = None,
         generative: Optional[_Generative] = None,
         rerank: Optional[Rerank] = None,
-        target_vector: Optional[str] = None,
     ) -> search_get_pb2.SearchReply:
         if self._validate_arguments:
             _validate_input(
@@ -405,13 +230,9 @@
             generative=generative,
             rerank=rerank,
             autocut=autocut,
-<<<<<<< HEAD
             bm25=search_get_pb2.BM25(
                 query=query, properties=properties if properties is not None else []
             ),
-=======
-            target_vector=target_vector,
->>>>>>> dc70ac4e
         )
         return self.__call(request)
 
@@ -426,14 +247,19 @@
         filters: Optional[_Filters] = None,
         group_by: Optional[_GroupBy] = None,
         generative: Optional[_Generative] = None,
+        rerank: Optional[Rerank] = None,
         target_vector: Optional[str] = None,
-        rerank: Optional[Rerank] = None,
         return_metadata: Optional[_MetadataQuery] = None,
         return_properties: Optional[PROPERTIES] = None,
         return_references: Optional[REFERENCES] = None,
     ) -> search_get_pb2.SearchReply:
         if self._validate_arguments:
-            _validate_input(_ValidateArgument([List], "near_vector", near_vector))
+            _validate_input(
+                [
+                    _ValidateArgument([List], "near_vector", near_vector),
+                    _ValidateArgument([str, None], "target_vector", target_vector),
+                ]
+            )
 
         near_vector = _get_vector_v4(near_vector)
         certainty, distance = self.__parse_near_options(certainty, distance)
@@ -449,15 +275,12 @@
             rerank=rerank,
             autocut=autocut,
             group_by=group_by,
-<<<<<<< HEAD
             near_vector=search_get_pb2.NearVector(
                 certainty=certainty,
                 distance=distance,
                 vector_bytes=struct.pack("{}f".format(len(near_vector)), *near_vector),
-            ),
-=======
-            target_vector=target_vector,
->>>>>>> dc70ac4e
+                target_vectors=[target_vector] if target_vector is not None else None,
+            ),
         )
 
         return self.__call(request)
@@ -479,10 +302,14 @@
         return_properties: Optional[PROPERTIES] = None,
         return_references: Optional[REFERENCES] = None,
     ) -> search_get_pb2.SearchReply:
-        if not isinstance(near_object, str) and not isinstance(near_object, uuid_lib.UUID):
-            raise WeaviateInvalidInputError(
-                f"near_object must be of type str or uuid.UUID, but got {type(near_object)}"
-            )
+        if self._validate_arguments:
+            _validate_input(
+                [
+                    _ValidateArgument([str, uuid_lib.UUID], "near_object", near_object),
+                    _ValidateArgument([str, None], "target_vector", target_vector),
+                ]
+            )
+
         certainty, distance = self.__parse_near_options(certainty, distance)
 
         base_request = self.__create_request(
@@ -496,15 +323,12 @@
             rerank=rerank,
             autocut=autocut,
             group_by=group_by,
-<<<<<<< HEAD
             near_object=search_get_pb2.NearObject(
                 id=str(near_object),
                 certainty=certainty,
                 distance=distance,
-            ),
-=======
-            target_vector=target_vector,
->>>>>>> dc70ac4e
+                target_vectors=[target_vector] if target_vector is not None else None,
+            ),
         )
 
         return self.__call(base_request)
@@ -528,18 +352,16 @@
         return_properties: Optional[PROPERTIES] = None,
         return_references: Optional[REFERENCES] = None,
     ) -> search_get_pb2.SearchReply:
-        if not isinstance(near_text, list) and not isinstance(near_text, str):
-            raise WeaviateInvalidInputError(
-                f"near_text must be of type List[str] or str, but got {type(near_text)}"
-            )
-        if move_away is not None and not isinstance(move_away, Move):
-            raise WeaviateInvalidInputError(
-                f"move_away must be of type Move, but got {type(move_away)}"
-            )
-        if move_to is not None and not isinstance(move_to, Move):
-            raise WeaviateInvalidInputError(
-                f"move_to must be of type Move, but got {type(move_to)}"
-            )
+        if self._validate_arguments:
+            _validate_input(
+                [
+                    _ValidateArgument([List, str], "near_text", near_text),
+                    _ValidateArgument([Move, None], "move_away", move_away),
+                    _ValidateArgument([Move, None], "move_to", move_to),
+                    _ValidateArgument([str, None], "target_vector", target_vector),
+                ]
+            )
+
         if isinstance(near_text, str):
             near_text = [near_text]
         certainty, distance = self.__parse_near_options(certainty, distance)
@@ -548,6 +370,7 @@
             query=near_text,
             certainty=certainty,
             distance=distance,
+            target_vectors=[target_vector] if target_vector is not None else None,
             move_away=search_get_pb2.NearTextSearch.Move(
                 force=move_away.force,
                 concepts=move_away._concepts_list,
@@ -575,11 +398,7 @@
             rerank=rerank,
             autocut=autocut,
             group_by=group_by,
-<<<<<<< HEAD
             near_text=near_text_req,
-=======
-            target_vector=target_vector,
->>>>>>> dc70ac4e
         )
 
         return self.__call(request)
@@ -602,33 +421,42 @@
         return_properties: Optional[PROPERTIES] = None,
         return_references: Optional[REFERENCES] = None,
     ) -> search_get_pb2.SearchReply:
+        if self._validate_arguments:
+            _validate_input(
+                [
+                    _ValidateArgument([str], "media", media),
+                    _ValidateArgument([str, None], "target_vector", target_vector),
+                ]
+            )
+
         certainty, distance = self.__parse_near_options(certainty, distance)
 
         kwargs: Dict[str, Any] = {}
+        target_vectors = [target_vector] if target_vector is not None else None
 
         if type_ == "audio":
             kwargs["near_audio"] = search_get_pb2.NearAudioSearch(
-                audio=media, distance=distance, certainty=certainty
+                audio=media, distance=distance, certainty=certainty, target_vectors=target_vectors
             )
         elif type_ == "depth":
             kwargs["near_depth"] = search_get_pb2.NearDepthSearch(
-                depth=media, distance=distance, certainty=certainty
+                depth=media, distance=distance, certainty=certainty, target_vectors=target_vectors
             )
         elif type_ == "image":
             kwargs["near_image"] = search_get_pb2.NearImageSearch(
-                image=media, distance=distance, certainty=certainty
+                image=media, distance=distance, certainty=certainty, target_vectors=target_vectors
             )
         elif type_ == "imu":
             kwargs["near_imu"] = search_get_pb2.NearIMUSearch(
-                imu=media, distance=distance, certainty=certainty
+                imu=media, distance=distance, certainty=certainty, target_vectors=target_vectors
             )
         elif type_ == "thermal":
             kwargs["near_thermal"] = search_get_pb2.NearThermalSearch(
-                thermal=media, distance=distance, certainty=certainty
+                thermal=media, distance=distance, certainty=certainty, target_vectors=target_vectors
             )
         elif type_ == "video":
             kwargs["near_video"] = search_get_pb2.NearVideoSearch(
-                video=media, distance=distance, certainty=certainty
+                video=media, distance=distance, certainty=certainty, target_vectors=target_vectors
             )
         else:
             raise ValueError(
@@ -645,11 +473,7 @@
             rerank=rerank,
             autocut=autocut,
             group_by=group_by,
-<<<<<<< HEAD
             **kwargs,
-=======
-            target_vector=target_vector,
->>>>>>> dc70ac4e
         )
         return self.__call(request)
 
@@ -769,167 +593,8 @@
             assert self._connection.grpc_stub is not None
             res: search_get_pb2.SearchReply  # According to PEP-0526
             res, _ = self._connection.grpc_stub.Search.with_call(
-<<<<<<< HEAD
                 request,
                 metadata=self._connection.grpc_headers(),
-=======
-                search_get_pb2.SearchRequest(
-                    uses_123_api=True,
-                    collection=self._name,
-                    limit=self._limit,
-                    offset=self._offset,
-                    after=str(self._after) if self._after is not None else "",
-                    autocut=self._autocut,
-                    near_vector=(
-                        search_get_pb2.NearVector(
-                            certainty=self._near_certainty,
-                            distance=self._near_distance,
-                            vector_bytes=struct.pack(
-                                "{}f".format(len(self._near_vector_vec)), *self._near_vector_vec
-                            ),
-                            target_vectors=self._target_vector,
-                        )
-                        if self._near_vector_vec is not None
-                        else None
-                    ),
-                    near_object=(
-                        search_get_pb2.NearObject(
-                            id=str(self._near_object_obj),
-                            certainty=self._near_certainty,
-                            distance=self._near_distance,
-                            target_vectors=self._target_vector,
-                        )
-                        if self._near_object_obj is not None
-                        else None
-                    ),
-                    properties=self._translate_properties_from_python_to_grpc(
-                        self._return_props, self._return_refs
-                    ),
-                    metadata=(
-                        self._metadata_to_grpc(self._metadata)
-                        if self._metadata is not None
-                        else None
-                    ),
-                    bm25_search=(
-                        search_get_pb2.BM25(
-                            properties=self._bm25_properties, query=self._bm25_query
-                        )
-                        if self._bm25_query is not None
-                        else None
-                    ),
-                    hybrid_search=(
-                        search_get_pb2.Hybrid(
-                            properties=self._hybrid_properties,
-                            query=self._hybrid_query,
-                            alpha=self._hybrid_alpha,
-                            fusion_type=cast(
-                                search_get_pb2.Hybrid.FusionType, self._hybrid_fusion_type
-                            ),
-                            vector_bytes=(
-                                struct.pack(
-                                    "{}f".format(len(self._hybrid_vector)), *self._hybrid_vector
-                                )
-                                if self._hybrid_vector is not None
-                                else None
-                            ),
-                            target_vectors=self._target_vector,
-                        )
-                        if self._hybrid_query is not None
-                        else None
-                    ),
-                    tenant=self._tenant,
-                    filters=_FilterToGRPC.convert(self._filters),
-                    near_audio=(
-                        search_get_pb2.NearAudioSearch(
-                            audio=self._near_audio,
-                            distance=self._near_distance,
-                            certainty=self._near_certainty,
-                            target_vectors=self._target_vector,
-                        )
-                        if self._near_audio is not None
-                        else None
-                    ),
-                    near_depth=(
-                        search_get_pb2.NearDepthSearch(
-                            depth=self._near_depth,
-                            distance=self._near_distance,
-                            certainty=self._near_certainty,
-                            target_vectors=self._target_vector,
-                        )
-                        if self._near_depth is not None
-                        else None
-                    ),
-                    near_image=(
-                        search_get_pb2.NearImageSearch(
-                            image=self._near_image,
-                            distance=self._near_distance,
-                            certainty=self._near_certainty,
-                            target_vectors=self._target_vector,
-                        )
-                        if self._near_image is not None
-                        else None
-                    ),
-                    near_imu=(
-                        search_get_pb2.NearIMUSearch(
-                            imu=self._near_imu,
-                            distance=self._near_distance,
-                            certainty=self._near_certainty,
-                            target_vectors=self._target_vector,
-                        )
-                        if self._near_imu is not None
-                        else None
-                    ),
-                    near_text=(
-                        search_get_pb2.NearTextSearch(
-                            query=self._near_text,
-                            certainty=self._near_certainty,
-                            distance=self._near_distance,
-                            move_to=self._near_text_move_to,
-                            move_away=self._near_text_move_away,
-                            target_vectors=self._target_vector,
-                        )
-                        if self._near_text is not None
-                        else None
-                    ),
-                    near_thermal=(
-                        search_get_pb2.NearThermalSearch(
-                            thermal=self._near_thermal,
-                            distance=self._near_distance,
-                            certainty=self._near_certainty,
-                            target_vectors=self._target_vector,
-                        )
-                        if self._near_thermal is not None
-                        else None
-                    ),
-                    near_video=(
-                        search_get_pb2.NearVideoSearch(
-                            video=self._near_video,
-                            distance=self._near_distance,
-                            certainty=self._near_certainty,
-                            target_vectors=self._target_vector,
-                        )
-                        if self._near_video is not None
-                        else None
-                    ),
-                    consistency_level=self._consistency_level,
-                    sort_by=(
-                        [
-                            search_get_pb2.SortBy(ascending=sort.ascending, path=[sort.prop])
-                            for sort in self._sort
-                        ]
-                        if self._sort is not None
-                        else None
-                    ),
-                    generative=self._generative.to_grpc() if self._generative is not None else None,
-                    group_by=self._group_by.to_grpc() if self._group_by is not None else None,
-                    rerank=(
-                        search_get_pb2.Rerank(property=self._rerank.prop, query=self._rerank.query)
-                        if self._rerank is not None
-                        else None
-                    ),
-                ),
-                metadata=metadata,
->>>>>>> dc70ac4e
                 timeout=self._connection.timeout_config.connect,
             )
 
