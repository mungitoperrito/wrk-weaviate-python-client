--- conflicted
+++ resolved
@@ -7,13 +7,9 @@
     METADATA,
     PROPERTIES,
     REFERENCES,
-<<<<<<< HEAD
     HybridFusion,
     HybridVectorType,
-=======
     GroupBy,
-    HybridFusion,
->>>>>>> c6e5488d
     Rerank,
 )
 from weaviate.collections.classes.internal import (
