--- conflicted
+++ resolved
@@ -423,12 +423,9 @@
         additional_properties: List[str] = None,
         with_vector: bool = False,
         class_name: Optional[str] = None,
-<<<<<<< HEAD
         node_name: Optional[str] = None,
         consistency_level: Optional[ConsistencyLevel] = None,
-=======
         limit: Optional[int] = None,
->>>>>>> 750b6fbd
     ) -> List[dict]:
         """
         Gets objects from weaviate, the maximum number of objects returned is 100.
@@ -450,18 +447,15 @@
             STRONGLY recommended to set it with Weaviate >= 1.14.0. It will be required in future
             versions of Weaviate Server and Clients. Use None value ONLY for Weaviate < v1.14.0,
             by default None
-<<<<<<< HEAD
         consistency_level : Optional[ConsistencyLevel], optional
             Can be one of 'ALL', 'ONE', or 'QUORUM'. Determines how many replicas must acknowledge
             a request before it is considered successful. Mutually exclusive with node_name param.
         node_name : Optional[str], optional
             The name of the target node which should fulfill the request. Mutually exclusive with
             consistency_level param.
-=======
         limit: Optional[int], optional
             The maximum number of data objects to return.
             by default None, which uses the weaviate default of 100 entries
->>>>>>> 750b6fbd
 
         Returns
         -------
@@ -511,7 +505,6 @@
         if uuid is not None:
             path += "/" + get_valid_uuid(uuid)
 
-<<<<<<< HEAD
         if consistency_level is not None:
             if consistency_level not in ConsistencyLevel:
                 raise ValueError(f"invalid ConsistencyLevel: {consistency_level}")
@@ -519,11 +512,10 @@
 
         if node_name is not None:
             params["node_name"] = node_name
-=======
+
         if limit is not None:
             _check_positive_num(limit, "limit", int)
             params["limit"] = limit
->>>>>>> 750b6fbd
 
         try:
             response = self._connection.get(
