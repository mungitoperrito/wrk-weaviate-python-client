name: Main

on:
  push:
    branches:
      - main
    tags:
      - '**'
    paths-ignore:
      - docs/**
      - README.rst
      - LICENSE.md
      - publishing.md
  pull_request:

env:
  WEAVIATE_123: 1.23.15
  WEAVIATE_124: 1.24.19
  WEAVIATE_125: 1.25.5

jobs:
  lint-and-format:
    name: Run Linter and Formatter
    runs-on: ubuntu-latest
    steps:
      - uses: actions/checkout@v4
      - uses: psf/black@stable
        with:
            version: "23.9.1"
      - uses: actions/setup-python@v5
        with:
          python-version: "3.11"
          cache: 'pip' # caching pip dependencies
      - run: pip install -r requirements-devel.txt
      - name: "Flake 8"
        run: flake8 weaviate test mock_tests integration
      - name: "Check release for pypi"
        run: |
          python -m build
          python -m twine check dist/*

  type-checking:
    name: Run Type Checking
    runs-on: ubuntu-latest
    strategy:
      fail-fast: false
      matrix:
        version: ["3.8", "3.9", "3.10", "3.11", "3.12"]
        folder: ["weaviate"]
    steps:
      - uses: actions/checkout@v4
      - uses: actions/setup-python@v5
        with:
          python-version: "3.11"
          cache: 'pip' # caching pip dependencies
      - run: pip install -r requirements-devel.txt
      - name: Run mypy
<<<<<<< HEAD
        run: mypy --warn-unused-ignores --python-version ${{matrix.version}} ${{ matrix.folder }}
      - uses: jakebailey/pyright-action@v2
        with:
          version: 1.1.347
=======
        run: mypy --config-file ./pyproject.toml --warn-unused-ignores --python-version ${{matrix.version}} ${{ matrix.folder }}
>>>>>>> c8d7343d

  unit-tests:
    name: Run Unit Tests
    runs-on: ubuntu-latest
    strategy:
      fail-fast: false
      matrix:
        version: ["3.8", "3.9", "3.10", "3.11", "3.12"]
        folder: ["test", "mock_tests"]
    steps:
      - uses: actions/checkout@v4
      - uses: actions/setup-python@v5
        with:
          python-version: ${{ matrix.version }}
          cache: 'pip' # caching pip dependencies
      - run: pip install -r requirements-devel.txt
      - name: Run unittests
        run: pytest --cov -v --cov-report=term-missing --cov=weaviate --cov-report xml:coverage-${{ matrix.folder }}.xml ${{ matrix.folder }}
      - name: Archive code coverage results
        if: matrix.version == '3.10' && (github.ref_name != 'main')
        uses: actions/upload-artifact@v4
        with:
          name: coverage-report-${{ matrix.folder }}
          path: coverage-${{ matrix.folder }}.xml

  integration-tests-embedded:
    name: Run Integration Tests Embedded
    runs-on: ubuntu-latest
    strategy:
      matrix:
        version: ["3.8", "3.9", "3.10", "3.11", "3.12"]
        optional_dependencies: [false]
    steps:
      - uses: actions/checkout@v4
        with:
          fetch-depth: 0
          fetch-tags: true
      - uses: actions/setup-python@v5
        with:
          python-version: ${{ matrix.version }}
          cache: 'pip' # caching pip dependencies
      - run: |
          pip install -r requirements-devel.txt
          pip install .
      - name: Run integration tests
        if: ${{ !github.event.pull_request.head.repo.fork }}
        run: pytest -v --cov --cov-report=term-missing --cov=weaviate --cov-report xml:coverage-integration-embedded.xml integration_embedded
      - name: Archive code coverage results
        if: matrix.version == '3.10' && (github.ref_name != 'main')
        uses: actions/upload-artifact@v4
        with:
          name: coverage-report-integration-embedded
          path: coverage-integration-embedded.xml

  integration-tests-v3:
    name: Run Integration Tests v3
    runs-on: ubuntu-latest
    strategy:
      fail-fast: false
      matrix:
        versions: [
          { py: "3.8", weaviate: $WEAVIATE_125},
          { py: "3.9", weaviate: $WEAVIATE_125},
          { py: "3.10", weaviate: $WEAVIATE_125},
          { py: "3.11", weaviate: $WEAVIATE_123},
          { py: "3.11", weaviate: $WEAVIATE_124},
          { py: "3.11", weaviate: $WEAVIATE_125},
          { py: "3.12", weaviate: $WEAVIATE_125}
        ]
        optional_dependencies: [false]
    steps:
      - uses: actions/checkout@v4
        with:
          fetch-depth: 0
          fetch-tags: true
      - uses: actions/setup-python@v5
        with:
          python-version: ${{ matrix.versions.py }}
          cache: 'pip' # caching pip dependencies
      - run: |
          pip install -r requirements-devel.txt
          pip install .
      - name: free space
        run: sudo rm -rf /usr/local/lib/android
      - name: start weaviate
        run: /bin/bash ci/start_weaviate.sh ${{ matrix.versions.weaviate }}
      - name: Run integration tests with auth secrets
        if: ${{ !github.event.pull_request.head.repo.fork }}
        env:
          AZURE_CLIENT_SECRET: ${{ secrets.AZURE_CLIENT_SECRET }}
          OKTA_CLIENT_SECRET: ${{ secrets.OKTA_CLIENT_SECRET }}
          WCS_DUMMY_CI_PW: ${{ secrets.WCS_DUMMY_CI_PW }}
          OKTA_DUMMY_CI_PW: ${{ secrets.OKTA_DUMMY_CI_PW }}
#          OPENAI_APIKEY: ${{ secrets.OPENAI_APIKEY }}  disabled until we have a working key
        run: pytest -v --cov --cov-report=term-missing --cov=weaviate --cov-report xml:coverage-integration-v3.xml integration_v3
      - name: Run integration tests without auth secrets (for forks)
        if: ${{ github.event.pull_request.head.repo.fork }}
        run: pytest -v --cov --cov-report=term-missing --cov=weaviate --cov-report xml:coverage-integration-v3.xml integration_v3
      - name: Archive code coverage results
        if: matrix.versions.py == '3.10' && (github.ref_name != 'main')
        uses: actions/upload-artifact@v4
        with:
          name: coverage-report-integration-v3
          path: coverage-integration-v3.xml

  integration-tests:
    name: Run Integration Tests
    runs-on: ubuntu-latest
    strategy:
      fail-fast: false
      matrix:
        versions: [
          { py: "3.8", weaviate: $WEAVIATE_125},
          { py: "3.9", weaviate: $WEAVIATE_125},
          { py: "3.10", weaviate: $WEAVIATE_125},
          { py: "3.11", weaviate: $WEAVIATE_123},
          { py: "3.11", weaviate: $WEAVIATE_124},
          { py: "3.11", weaviate: $WEAVIATE_125},
          { py: "3.12", weaviate: $WEAVIATE_125}
        ]
        optional_dependencies: [false]
    steps:
      - uses: actions/checkout@v4
        with:
          fetch-depth: 0
          fetch-tags: true
      - uses: actions/setup-python@v5
        with:
          python-version: ${{ matrix.versions.py }}
          cache: 'pip' # caching pip dependencies
      - run: |
          pip install -r requirements-devel.txt
          pip install .
      - name: free space
        run: sudo rm -rf /usr/local/lib/android
      - name: start weaviate
        run: /bin/bash ci/start_weaviate.sh ${{ matrix.versions.weaviate }}
      - name: Run integration tests with auth secrets
        if: ${{ !github.event.pull_request.head.repo.fork }}
        env:
          AZURE_CLIENT_SECRET: ${{ secrets.AZURE_CLIENT_SECRET }}
          OKTA_CLIENT_SECRET: ${{ secrets.OKTA_CLIENT_SECRET }}
          WCS_DUMMY_CI_PW: ${{ secrets.WCS_DUMMY_CI_PW }}
          OKTA_DUMMY_CI_PW: ${{ secrets.OKTA_DUMMY_CI_PW }}
#          OPENAI_APIKEY: ${{ secrets.OPENAI_APIKEY }}  disabled until we have a working key
        run: pytest -n auto -v --cov --cov-report=term-missing --cov=weaviate --cov-report xml:coverage-integration.xml integration
      - name: Run integration tests without auth secrets (for forks)
        if: ${{ github.event.pull_request.head.repo.fork }}
        run: pytest -v --cov --cov-report=term-missing --cov=weaviate --cov-report xml:coverage-integration.xml integration
      - name: Archive code coverage results
        if: matrix.versions.py == '3.10' && (github.ref_name != 'main')
        uses: actions/upload-artifact@v4
        with:
          name: coverage-report-integration
          path: coverage-integration.xml

  Codecov:
    needs: [Unit-Tests, Integration-Tests, Integration-Tests-v3]
    runs-on: ubuntu-latest
    if: github.ref_name != 'main'
    steps:
      - uses: actions/checkout@v4
      - name: Download coverage artifacts mock
        uses: actions/download-artifact@v4
        with:
          name: coverage-report-mock_tests
      - name: Download coverage artifacts unit
        uses: actions/download-artifact@v4
        with:
          name: coverage-report-test
      - name: Download coverage integration
        uses: actions/download-artifact@v4
        with:
          name: coverage-report-integration
      - name: Download coverage integration v3
        uses: actions/download-artifact@v4
        with:
          name: coverage-report-integration-v3
      - name: Download coverage integration embedded
        uses: actions/download-artifact@v4
        with:
          name: coverage-report-integration-embedded
      - name: Codecov
        uses: codecov/codecov-action@v4
        with:
          fail_ci_if_error: true
          files: ./coverage-integration.xml, ./coverage-integration-v3.xml, ./coverage-integration-embedded.xml, ./coverage-test.xml, ./coverage-mock_tests.xml
          verbose: true
          token: ${{ secrets.CODECOV_TOKEN }}


  build-package:
    name: Build package
    runs-on: ubuntu-latest
    steps:
      - name: Checkout
        uses: actions/checkout@v4
        with:
          fetch-depth: 0
      - name: Set up Python 3.11
        uses: actions/setup-python@v5
        with:
          python-version: "3.11"
          cache: 'pip' # caching pip dependencies
      - name: Install dependencies
        run: pip install -r requirements-devel.txt
      - name: Build a binary wheel
        run: python -m build
      - name: Create Wheel Artifacts
        uses: actions/upload-artifact@v4
        with:
          path: "dist/*.whl"
          name: weaviate-python-client-wheel
          retention-days: 30

  test-package:
    needs: [build-package]
    runs-on: ubuntu-latest
    strategy:
      fail-fast: false
      matrix:
        server: [
          $WEAVIATE_123,
          $WEAVIATE_124,
          $WEAVIATE_125
        ]
    steps:
      - name: Download build artifact to append to release
        uses: actions/download-artifact@v4
        with:
          name: weaviate-python-client-wheel
      - run: |
          pip install weaviate_client-*.whl
          pip install pytest pytest-benchmark pytest-profiling grpcio grpcio-tools pytest-xdist
      - name: Checkout
        uses: actions/checkout@v4
        with:
          fetch-depth: 0
      - name: free space
        run: sudo rm -rf /usr/local/lib/android
      - run: rm -r weaviate
      - name: start weaviate
        run: /bin/bash ci/start_weaviate.sh ${{ matrix.server }}
      - name: Run integration tests with auth secrets
        if: ${{ !github.event.pull_request.head.repo.fork }}
        env:
          AZURE_CLIENT_SECRET: ${{ secrets.AZURE_CLIENT_SECRET }}
          OKTA_CLIENT_SECRET: ${{ secrets.OKTA_CLIENT_SECRET }}
          WCS_DUMMY_CI_PW: ${{ secrets.WCS_DUMMY_CI_PW }}
          OKTA_DUMMY_CI_PW: ${{ secrets.OKTA_DUMMY_CI_PW }}
        run: pytest -v -n auto integration
      - name: Run integration tests without auth secrets (for forks)
        if: ${{ github.event.pull_request.head.repo.fork }}
        run: pytest -v -n auto integration


  build-and-publish:
    name: Build and publish Python 🐍 distributions 📦 to PyPI and TestPyPI
    needs: [integration-tests, unit-tests, lint-and-format, type-checking, test-package]
    runs-on: ubuntu-latest
    steps:
      - name: Checkout
        uses: actions/checkout@v4
        with:
          fetch-depth: 0
      - name: Set up Python 3.11
        uses: actions/setup-python@v5
        with:
          python-version: "3.11"
          cache: 'pip' # caching pip dependencies
      - name: Install dependencies
        run: pip install -r requirements-devel.txt
      - name: Build a binary wheel
        run: python -m build
      - name: Publish distribution 📦 to PyPI on new tags
        if: startsWith(github.ref, 'refs/tags')
        uses: pypa/gh-action-pypi-publish@release/v1
        with:
          verbose: true
          password: ${{ secrets.PYPI_API_TOKEN }}

  gh-release:
    name: Create a GitHub Release on new tags
    if: startsWith(github.ref, 'refs/tags')
    runs-on: ubuntu-latest
    needs: [build-and-publish]
    steps:
      - name: Download build artifact to append to release
        uses: actions/download-artifact@v4
        with:
          name: weaviate-python-client-wheel
          path: dist
      - name: Release
        uses: softprops/action-gh-release@v1
        with:
          generate_release_notes: true
          draft: true
          files: dist/*.whl<|MERGE_RESOLUTION|>--- conflicted
+++ resolved
@@ -55,14 +55,10 @@
           cache: 'pip' # caching pip dependencies
       - run: pip install -r requirements-devel.txt
       - name: Run mypy
-<<<<<<< HEAD
-        run: mypy --warn-unused-ignores --python-version ${{matrix.version}} ${{ matrix.folder }}
+        run: mypy --config-file ./pyproject.toml --warn-unused-ignores --python-version ${{matrix.version}} ${{ matrix.folder }}
       - uses: jakebailey/pyright-action@v2
         with:
           version: 1.1.347
-=======
-        run: mypy --config-file ./pyproject.toml --warn-unused-ignores --python-version ${{matrix.version}} ${{ matrix.folder }}
->>>>>>> c8d7343d
 
   unit-tests:
     name: Run Unit Tests
