from typing import Generator

<<<<<<< HEAD
import pytest
=======
import pytest as pytest
from _pytest.fixtures import SubRequest
>>>>>>> 5208c8a0

import weaviate
from integration.conftest import OpenAICollection, CollectionFactory
from integration.conftest import _sanitize_collection_name
from weaviate.collections.classes.config import (
    _BQConfig,
    _SQConfig,
    _CollectionConfig,
    _CollectionConfigSimple,
    _PQConfig,
    _VectorIndexConfigDynamic,
    _VectorIndexConfigFlat,
    _VectorIndexConfigHNSW,
    Configure,
    Reconfigure,
    Property,
    ReferenceProperty,
    DataType,
    PQEncoderType,
    PQEncoderDistribution,
    StopwordsPreset,
    VectorDistances,
    VectorIndexType,
    Vectorizers,
    GenerativeSearches,
    Rerankers,
    _RerankerConfigCreate,
)
from weaviate.collections.classes.tenants import Tenant


@pytest.fixture(scope="module")
def client() -> Generator[weaviate.WeaviateClient, None, None]:
    client = weaviate.connect_to_local(port=8087)
    client.collections.delete_all()
    yield client
    client.collections.delete_all()


def test_collections_list(client: weaviate.WeaviateClient) -> None:
    client.collections.create(
        name="TestCollectionsList", vectorizer_config=Configure.Vectorizer.none()
    )

    collections = client.collections.list_all()
    assert "TestCollectionsList" in list(collections.keys())
    assert isinstance(collections["TestCollectionsList"], _CollectionConfigSimple)

    collection = client.collections.list_all(False)
    assert "TestCollectionsList" in list(collections.keys())
    assert isinstance(collection["TestCollectionsList"], _CollectionConfig)

    client.collections.delete("TestCollectionsList")


def test_collection_get_simple(collection_factory: CollectionFactory) -> None:
    collection = collection_factory(
        vectorizer_config=Configure.Vectorizer.none(),
        properties=[
            Property(name="name", data_type=DataType.TEXT),
            Property(name="age", data_type=DataType.INT),
        ],
    )

    config = collection.config.get(True)
    assert isinstance(config, _CollectionConfigSimple)


def test_collection_vectorizer_config(collection_factory: CollectionFactory) -> None:
    collection = collection_factory(
        vectorizer_config=Configure.Vectorizer.text2vec_contextionary(
            vectorize_collection_name=False
        ),
        properties=[
            Property(name="name", data_type=DataType.TEXT),
            Property(
                name="age",
                data_type=DataType.INT,
                skip_vectorization=True,
                vectorize_property_name=False,
            ),
        ],
    )

    config = collection.config.get(True)

    assert config.properties[0].vectorizer == "text2vec-contextionary"
    assert config.properties[0].vectorizer_config is not None
    assert config.properties[0].vectorizer_config.skip is False
    assert config.properties[0].vectorizer_config.vectorize_property_name is True
    assert config.properties[1].vectorizer == "text2vec-contextionary"
    assert config.properties[1].vectorizer_config is not None
    assert config.properties[1].vectorizer_config.skip is True
    assert config.properties[1].vectorizer_config.vectorize_property_name is False

    assert config.vectorizer_config is not None
    assert config.vectorizer_config.vectorize_collection_name is False
    assert config.vectorizer_config.model == {}


def test_collection_generative_config(openai_collection: OpenAICollection) -> None:
    collection = openai_collection(
        vectorizer_config=Configure.Vectorizer.none(),
    )

    config = collection.config.get()

    assert config.properties[0].vectorizer == "none"
    assert config.generative_config is not None
    assert config.generative_config.generative == GenerativeSearches.OPENAI
    assert config.generative_config.model is not None


def test_collection_config_empty(collection_factory: CollectionFactory) -> None:
    collection = collection_factory()
    config = collection.config.get()

    assert config.name == collection.name
    assert config.description is None
    assert config.vectorizer == Vectorizers.NONE

    assert config.properties == []

    assert config.inverted_index_config.bm25.b == 0.75
    assert config.inverted_index_config.bm25.k1 == 1.2
    assert config.inverted_index_config.cleanup_interval_seconds == 60
    assert config.inverted_index_config.index_timestamps is False
    assert config.inverted_index_config.index_property_length is False
    assert config.inverted_index_config.index_null_state is False
    assert config.inverted_index_config.stopwords.additions is None
    assert config.inverted_index_config.stopwords.preset == StopwordsPreset.EN
    assert config.inverted_index_config.stopwords.removals is None

    assert config.multi_tenancy_config.enabled is False

    assert config.replication_config.factor == 1
    assert config.replication_config.async_enabled is False

    assert isinstance(config.vector_index_config, _VectorIndexConfigHNSW)
    assert config.vector_index_config.cleanup_interval_seconds == 300
    assert config.vector_index_config.distance_metric == VectorDistances.COSINE
    assert config.vector_index_config.dynamic_ef_factor == 8
    assert config.vector_index_config.dynamic_ef_max == 500
    assert config.vector_index_config.dynamic_ef_min == 100
    assert config.vector_index_config.ef == -1
    assert config.vector_index_config.ef_construction == 128
    assert config.vector_index_config.flat_search_cutoff == 40000
    assert config.vector_index_config.max_connections == 64
    assert config.vector_index_config.quantizer is None
    assert config.vector_index_config.skip is False
    assert config.vector_index_config.vector_cache_max_objects == 1000000000000

    assert config.vector_index_type == VectorIndexType.HNSW


def test_bm25_config(collection_factory: CollectionFactory) -> None:
    with pytest.raises(ValueError):
        collection_factory(
            inverted_index_config=Configure.inverted_index(bm25_b=0.8),
        )


def test_collection_config_defaults(collection_factory: CollectionFactory) -> None:
    collection = collection_factory(
        inverted_index_config=Configure.inverted_index(),
        multi_tenancy_config=Configure.multi_tenancy(),
        replication_config=Configure.replication(),
        vector_index_config=Configure.VectorIndex.hnsw(),
        vectorizer_config=Configure.Vectorizer.none(),
    )
    config = collection.config.get()

    assert config.name == collection.name
    assert config.description is None
    assert config.vectorizer == Vectorizers.NONE

    assert config.properties == []

    assert config.inverted_index_config.bm25.b == 0.75
    assert config.inverted_index_config.cleanup_interval_seconds == 60
    assert config.inverted_index_config.index_timestamps is False
    assert config.inverted_index_config.index_property_length is False
    assert config.inverted_index_config.index_null_state is False
    assert config.inverted_index_config.stopwords.additions is None
    assert config.inverted_index_config.stopwords.preset == StopwordsPreset.EN
    assert config.inverted_index_config.stopwords.removals is None

    assert config.multi_tenancy_config.enabled is True

    assert config.replication_config.factor == 1
    assert config.replication_config.async_enabled is False

    assert isinstance(config.vector_index_config, _VectorIndexConfigHNSW)
    assert config.vector_index_config.cleanup_interval_seconds == 300
    assert config.vector_index_config.distance_metric == VectorDistances.COSINE
    assert config.vector_index_config.dynamic_ef_factor == 8
    assert config.vector_index_config.dynamic_ef_max == 500
    assert config.vector_index_config.dynamic_ef_min == 100
    assert config.vector_index_config.ef == -1
    assert config.vector_index_config.ef_construction == 128
    assert config.vector_index_config.flat_search_cutoff == 40000
    assert config.vector_index_config.max_connections == 64
    assert config.vector_index_config.quantizer is None
    assert config.vector_index_config.skip is False
    assert config.vector_index_config.vector_cache_max_objects == 1000000000000

    assert config.vector_index_type == VectorIndexType.HNSW


def test_collection_config_full(collection_factory: CollectionFactory) -> None:
    collection = collection_factory(
        description="Test",
        vectorizer_config=Configure.Vectorizer.text2vec_contextionary(
            vectorize_collection_name=False
        ),
        properties=[
            Property(name="text", data_type=DataType.TEXT),
            Property(name="texts", data_type=DataType.TEXT_ARRAY),
            Property(name="number", data_type=DataType.NUMBER),
            Property(name="numbers", data_type=DataType.NUMBER_ARRAY),
            Property(name="int", data_type=DataType.INT),
            Property(name="ints", data_type=DataType.INT_ARRAY),
            Property(name="date", data_type=DataType.DATE),
            Property(name="dates", data_type=DataType.DATE_ARRAY),
            Property(name="boolean", data_type=DataType.BOOL),
            Property(name="booleans", data_type=DataType.BOOL_ARRAY),
            Property(name="geo", data_type=DataType.GEO_COORDINATES),
            Property(name="phone", data_type=DataType.PHONE_NUMBER),
        ],
        inverted_index_config=Configure.inverted_index(
            bm25_b=0.8,
            bm25_k1=1.3,
            cleanup_interval_seconds=10,
            index_timestamps=True,
            index_property_length=True,
            index_null_state=True,
            stopwords_additions=["a"],
            stopwords_preset=StopwordsPreset.EN,
            stopwords_removals=["the"],
        ),
        multi_tenancy_config=Configure.multi_tenancy(
            enabled=True, auto_tenant_activation=True, auto_tenant_creation=True
        ),
        replication_config=Configure.replication(factor=2, async_enabled=True),
        vector_index_config=Configure.VectorIndex.hnsw(
            cleanup_interval_seconds=10,
            distance_metric=VectorDistances.DOT,
            dynamic_ef_factor=6,
            dynamic_ef_max=100,
            dynamic_ef_min=10,
            ef=-2,
            ef_construction=100,
            flat_search_cutoff=41000,
            max_connections=72,
            quantizer=Configure.VectorIndex.Quantizer.pq(
                centroids=128,
                encoder_distribution=PQEncoderDistribution.NORMAL,
                encoder_type=PQEncoderType.TILE,
                segments=4,
                training_limit=1000001,
            ),
            vector_cache_max_objects=100000,
        ),
    )
    collection.config.add_reference(
        ReferenceProperty(name="self", target_collection=_sanitize_collection_name(collection.name))
    )
    config = collection.config.get()

    assert config.name == collection.name
    assert config.description == "Test"
    assert config.vectorizer == Vectorizers.TEXT2VEC_CONTEXTIONARY

    assert config.properties[0].name == "text"
    assert config.properties[0].data_type == DataType.TEXT
    assert config.properties[1].name == "texts"
    assert config.properties[1].data_type == DataType.TEXT_ARRAY
    assert config.properties[2].name == "number"
    assert config.properties[2].data_type == DataType.NUMBER
    assert config.properties[3].name == "numbers"
    assert config.properties[3].data_type == DataType.NUMBER_ARRAY
    assert config.properties[4].name == "int"
    assert config.properties[4].data_type == DataType.INT
    assert config.properties[5].name == "ints"
    assert config.properties[5].data_type == DataType.INT_ARRAY
    assert config.properties[6].name == "date"
    assert config.properties[6].data_type == DataType.DATE
    assert config.properties[7].name == "dates"
    assert config.properties[7].data_type == DataType.DATE_ARRAY
    assert config.properties[8].name == "boolean"
    assert config.properties[8].data_type == DataType.BOOL
    assert config.properties[9].name == "booleans"
    assert config.properties[9].data_type == DataType.BOOL_ARRAY
    assert config.properties[10].name == "geo"
    assert config.properties[10].data_type == DataType.GEO_COORDINATES
    assert config.properties[11].name == "phone"
    assert config.properties[11].data_type == DataType.PHONE_NUMBER

    assert config.references[0].name == "self"
    assert config.references[0].target_collections == [collection.name]

    assert config.inverted_index_config.bm25.b == 0.8
    assert config.inverted_index_config.bm25.k1 == 1.3
    assert config.inverted_index_config.cleanup_interval_seconds == 10
    assert config.inverted_index_config.index_timestamps is True
    assert config.inverted_index_config.index_property_length is True
    assert config.inverted_index_config.index_null_state is True
    # assert config.inverted_index_config.stopwords.additions == ["a"] # potential weaviate bug, this returns as None
    assert config.inverted_index_config.stopwords.preset == StopwordsPreset.EN
    assert config.inverted_index_config.stopwords.removals == ["the"]

    assert config.multi_tenancy_config.enabled is True
    if collection._connection._weaviate_version.is_at_least(1, 25, 2):
        assert config.multi_tenancy_config.auto_tenant_activation is True
    else:
        assert config.multi_tenancy_config.auto_tenant_activation is False
    if collection._connection._weaviate_version.is_at_least(1, 25, 1):
        assert config.multi_tenancy_config.auto_tenant_creation is True
    else:
        assert config.multi_tenancy_config.auto_tenant_creation is False

    assert config.replication_config.factor == 2
    if collection._connection._weaviate_version.is_at_least(1, 26, 0):
        assert config.replication_config.async_enabled is True
    else:
        assert config.replication_config.async_enabled is False

    assert isinstance(config.vector_index_config, _VectorIndexConfigHNSW)
    assert isinstance(config.vector_index_config.quantizer, _PQConfig)
    assert config.vector_index_config.cleanup_interval_seconds == 10
    assert config.vector_index_config.distance_metric == VectorDistances.DOT
    assert config.vector_index_config.dynamic_ef_factor == 6
    assert config.vector_index_config.dynamic_ef_max == 100
    assert config.vector_index_config.dynamic_ef_min == 10
    assert config.vector_index_config.ef == -2
    assert config.vector_index_config.ef_construction == 100
    assert config.vector_index_config.flat_search_cutoff == 41000
    assert config.vector_index_config.max_connections == 72
    assert config.vector_index_config.quantizer.bit_compression is False
    assert config.vector_index_config.quantizer.centroids == 128
    assert config.vector_index_config.quantizer.encoder.distribution == PQEncoderDistribution.NORMAL
    # assert config.vector_index_config.pq.encoder.type_ == PQEncoderType.TILE # potential weaviate bug, this returns as PQEncoderType.KMEANS
    assert config.vector_index_config.quantizer.segments == 4
    assert config.vector_index_config.quantizer.training_limit == 1000001
    assert config.vector_index_config.skip is False
    assert config.vector_index_config.vector_cache_max_objects == 100000

    assert config.vector_index_type == VectorIndexType.HNSW


def test_collection_config_update(collection_factory: CollectionFactory) -> None:
    collection = collection_factory(
        vectorizer_config=Configure.Vectorizer.none(),
        properties=[
            Property(name="name", data_type=DataType.TEXT),
            Property(name="age", data_type=DataType.INT),
        ],
        ports=(8087, 50058),
        multi_tenancy_config=Configure.multi_tenancy(
            enabled=True, auto_tenant_creation=False, auto_tenant_activation=False
        ),
    )
    config = collection.config.get()

    assert config.replication_config.factor == 1
    assert config.replication_config.async_enabled is False
    assert config.multi_tenancy_config.enabled is True
    assert config.multi_tenancy_config.auto_tenant_activation is False
    assert config.multi_tenancy_config.auto_tenant_creation is False

    collection.config.update(
        description="Test",
        inverted_index_config=Reconfigure.inverted_index(
            bm25_b=0.8,
            bm25_k1=1.25,
            cleanup_interval_seconds=10,
            stopwords_additions=["a"],
            stopwords_preset=StopwordsPreset.EN,
            stopwords_removals=["the"],
        ),
        replication_config=Reconfigure.replication(
            factor=2, async_enabled=True
        ),  # currently not updateable in RAFT
        vectorizer_config=Reconfigure.VectorIndex.hnsw(
            vector_cache_max_objects=2000000,
            quantizer=Reconfigure.VectorIndex.Quantizer.pq(
                centroids=128,
                encoder_type=PQEncoderType.TILE,
                encoder_distribution=PQEncoderDistribution.NORMAL,
                segments=4,
                training_limit=100001,
            ),
        ),
        multi_tenancy_config=Reconfigure.multi_tenancy(
            auto_tenant_creation=True, auto_tenant_activation=True
        ),
    )

    config = collection.config.get()

    if collection._connection._weaviate_version.is_at_least(
        1, 25, 2
    ) or collection._connection._weaviate_version.is_lower_than(1, 25, 0):
        assert config.description == "Test"
    else:
        assert config.description is None

    assert config.inverted_index_config.bm25.b == 0.8
    assert config.inverted_index_config.bm25.k1 == 1.25
    assert config.inverted_index_config.cleanup_interval_seconds == 10
    # assert config.inverted_index_config.stopwords.additions is ["a"] # potential weaviate bug, this returns as None
    assert config.inverted_index_config.stopwords.removals == ["the"]

    assert config.replication_config.factor == 2

    if collection._connection._weaviate_version.is_at_least(1, 26, 0):
        assert config.replication_config.async_enabled is True
    else:
        assert config.replication_config.async_enabled is False

    assert isinstance(config.vector_index_config, _VectorIndexConfigHNSW)
    assert isinstance(config.vector_index_config.quantizer, _PQConfig)
    assert config.vector_index_config.cleanup_interval_seconds == 300
    assert config.vector_index_config.distance_metric == VectorDistances.COSINE
    assert config.vector_index_config.dynamic_ef_factor == 8
    assert config.vector_index_config.dynamic_ef_max == 500
    assert config.vector_index_config.dynamic_ef_min == 100
    assert config.vector_index_config.ef == -1
    assert config.vector_index_config.ef_construction == 128
    assert config.vector_index_config.flat_search_cutoff == 40000
    assert config.vector_index_config.max_connections == 64
    assert config.vector_index_config.quantizer.bit_compression is False
    assert config.vector_index_config.quantizer.centroids == 128
    assert config.vector_index_config.quantizer.encoder.type_ == PQEncoderType.TILE
    assert config.vector_index_config.quantizer.encoder.distribution == PQEncoderDistribution.NORMAL
    assert config.vector_index_config.quantizer.segments == 4
    assert config.vector_index_config.quantizer.training_limit == 100001
    assert config.vector_index_config.skip is False
    assert config.vector_index_config.vector_cache_max_objects == 2000000

    assert config.vector_index_type == VectorIndexType.HNSW

    assert config.multi_tenancy_config.enabled is True

    if collection._connection._weaviate_version.is_at_least(1, 25, 2):
        assert config.multi_tenancy_config.auto_tenant_activation is True
    else:
        assert config.multi_tenancy_config.auto_tenant_activation is False

    if collection._connection._weaviate_version.is_at_least(1, 25, 1):
        assert config.multi_tenancy_config.auto_tenant_creation is True
    else:
        assert config.multi_tenancy_config.auto_tenant_creation is False

    collection.config.update(
        vectorizer_config=Reconfigure.VectorIndex.hnsw(
            quantizer=Reconfigure.VectorIndex.Quantizer.pq(enabled=False),
        )
    )
    config = collection.config.get()

    if collection._connection._weaviate_version.is_at_least(
        1, 25, 2
    ) or collection._connection._weaviate_version.is_lower_than(1, 25, 0):
        assert config.description == "Test"
    else:
        assert config.description is None

    assert config.inverted_index_config.bm25.b == 0.8
    assert config.inverted_index_config.bm25.k1 == 1.25
    assert config.inverted_index_config.cleanup_interval_seconds == 10
    # assert config.inverted_index_config.stopwords.additions is ["a"] # potential weaviate bug, this returns as None
    assert config.inverted_index_config.stopwords.removals == ["the"]

    assert config.replication_config.factor == 2

    if collection._connection._weaviate_version.is_at_least(1, 26, 0):
        assert config.replication_config.async_enabled is True
    else:
        assert config.replication_config.async_enabled is False

    assert isinstance(config.vector_index_config, _VectorIndexConfigHNSW)
    assert config.vector_index_config.cleanup_interval_seconds == 300
    assert config.vector_index_config.distance_metric == VectorDistances.COSINE
    assert config.vector_index_config.dynamic_ef_factor == 8
    assert config.vector_index_config.dynamic_ef_max == 500
    assert config.vector_index_config.dynamic_ef_min == 100
    assert config.vector_index_config.ef == -1
    assert config.vector_index_config.ef_construction == 128
    assert config.vector_index_config.flat_search_cutoff == 40000
    assert config.vector_index_config.max_connections == 64
    assert config.vector_index_config.quantizer is None
    assert config.vector_index_config.skip is False
    assert config.vector_index_config.vector_cache_max_objects == 2000000

    assert config.vector_index_type == VectorIndexType.HNSW


def test_hnsw_with_bq(collection_factory: CollectionFactory) -> None:
    dummy = collection_factory("dummy")
    if dummy._connection._weaviate_version.is_lower_than(1, 24, 0):
        pytest.skip("BQ+HNSW is not supported in Weaviate versions lower than 1.24.0")

    collection = collection_factory(
        vector_index_config=Configure.VectorIndex.hnsw(
            vector_cache_max_objects=5,
            quantizer=Configure.VectorIndex.Quantizer.bq(rescore_limit=10),
        ),
    )

    config = collection.config.get()
    assert config.vector_index_type == VectorIndexType.HNSW
    assert config.vector_index_config is not None
    assert isinstance(config.vector_index_config, _VectorIndexConfigHNSW)
    assert isinstance(config.vector_index_config.quantizer, _BQConfig)


def test_hnsw_with_sq(collection_factory: CollectionFactory) -> None:
    dummy = collection_factory("dummy")
    if dummy._connection._weaviate_version.is_lower_than(1, 26, 0):
        pytest.skip("SQ+HNSW is not supported in Weaviate versions lower than 1.26.0")

    collection = collection_factory(
        vector_index_config=Configure.VectorIndex.hnsw(
            vector_cache_max_objects=5,
            quantizer=Configure.VectorIndex.Quantizer.sq(rescore_limit=10, training_limit=1000000),
        ),
    )

    config = collection.config.get()
    assert config.vector_index_type == VectorIndexType.HNSW
    assert config.vector_index_config is not None
    assert isinstance(config.vector_index_config, _VectorIndexConfigHNSW)
    assert isinstance(config.vector_index_config.quantizer, _SQConfig)


def test_update_flat(collection_factory: CollectionFactory) -> None:
    collection = collection_factory(
        vector_index_config=Configure.VectorIndex.flat(
            vector_cache_max_objects=5,
            quantizer=Configure.VectorIndex.Quantizer.bq(rescore_limit=10),
        ),
    )

    config = collection.config.get()
    assert config.vector_index_type == VectorIndexType.FLAT
    assert config.vector_index_config is not None
    assert isinstance(config.vector_index_config, _VectorIndexConfigFlat)
    assert config.vector_index_config.vector_cache_max_objects == 5
    assert isinstance(config.vector_index_config.quantizer, _BQConfig)
    assert config.vector_index_config.quantizer.rescore_limit == 10

    collection.config.update(
        vectorizer_config=Reconfigure.VectorIndex.flat(
            vector_cache_max_objects=10,
            quantizer=Reconfigure.VectorIndex.Quantizer.bq(rescore_limit=20),
        ),
    )
    config = collection.config.get()
    assert config.vector_index_type == VectorIndexType.FLAT
    assert config.vector_index_config is not None
    assert isinstance(config.vector_index_config, _VectorIndexConfigFlat)
    assert config.vector_index_config.vector_cache_max_objects == 10
    assert isinstance(config.vector_index_config.quantizer, _BQConfig)
    assert config.vector_index_config.quantizer.rescore_limit == 20

    # Cannot currently disabled BQ after it has been enabled
    # collection.config.update(
    #     vectorizer_config=Reconfigure.VectorIndex.flat(
    #         quantizer=Reconfigure.VectorIndex.Quantizer.bq(enabled=False),
    #     )
    # )
    # config = collection.config.get()
    # assert config.vector_index_config.quantizer is None


def test_collection_config_get_shards(collection_factory: CollectionFactory) -> None:
    collection = collection_factory(
        vectorizer_config=Configure.Vectorizer.none(),
        properties=[
            Property(name="name", data_type=DataType.TEXT),
            Property(name="age", data_type=DataType.INT),
        ],
    )
    shards = collection.config.get_shards()
    assert len(shards)
    assert shards[0].status == "READY"
    assert shards[0].vector_queue_size == 0


def test_collection_update_shards(collection_factory: CollectionFactory) -> None:
    collection = collection_factory(
        vectorizer_config=Configure.Vectorizer.none(),
        multi_tenancy_config=Configure.multi_tenancy(enabled=True),
    )

    collection.tenants.create([Tenant(name="tenant1"), Tenant(name="tenant2")])
    assert all(shard.status == "READY" for shard in collection.config.get_shards())

    # all possibilites of calling the function
    updated_shards = collection.config.update_shards(status="READONLY", shard_names="tenant1")
    assert len(updated_shards) == 1
    assert updated_shards["tenant1"] == "READONLY"

    updated_shards = collection.config.update_shards(status="READY", shard_names=["tenant1"])
    assert len(updated_shards) == 1
    assert updated_shards["tenant1"] == "READY"

    updated_shards = collection.config.update_shards(
        status="READONLY", shard_names=["tenant1", "tenant2"]
    )
    assert all(shard == "READONLY" for shard in updated_shards.values())

    updated_shards = collection.config.update_shards(
        status="READY", shard_names=["tenant1", "tenant2"]
    )
    assert all(shard == "READY" for shard in updated_shards.values())

    updated_shards = collection.config.update_shards(status="READONLY")
    assert all(shard == "READONLY" for shard in updated_shards.values())


def test_collection_config_get_shards_multi_tenancy(collection_factory: CollectionFactory) -> None:
    collection = collection_factory(
        vectorizer_config=Configure.Vectorizer.none(),
        multi_tenancy_config=Configure.multi_tenancy(enabled=True),
        properties=[
            Property(name="name", data_type=DataType.TEXT),
            Property(name="age", data_type=DataType.INT),
        ],
    )
    collection.tenants.create([Tenant(name="tenant1"), Tenant(name="tenant2")])
    shards = collection.config.get_shards()
    assert len(shards) == 2

    assert shards[0].status == "READY"
    assert shards[0].vector_queue_size == 0

    assert shards[1].status == "READY"
    assert shards[1].vector_queue_size == 0

    assert "tenant1" in [shard.name for shard in shards]
    assert "tenant2" in [shard.name for shard in shards]


def test_config_vector_index_flat_and_quantizer_bq(collection_factory: CollectionFactory) -> None:
    collection = collection_factory(
        vector_index_config=Configure.VectorIndex.flat(
            vector_cache_max_objects=234,
            quantizer=Configure.VectorIndex.Quantizer.bq(rescore_limit=456),
        ),
    )

    conf = collection.config.get()
    assert conf.vector_index_type == VectorIndexType.FLAT
    assert conf.vector_index_config is not None
    assert isinstance(conf.vector_index_config, _VectorIndexConfigFlat)
    assert conf.vector_index_config.vector_cache_max_objects == 234
    assert isinstance(conf.vector_index_config.quantizer, _BQConfig)
    assert conf.vector_index_config.quantizer.rescore_limit == 456


def test_config_vector_index_hnsw_and_quantizer_pq(collection_factory: CollectionFactory) -> None:
    collection = collection_factory(
        vector_index_config=Configure.VectorIndex.hnsw(
            vector_cache_max_objects=234,
            ef_construction=789,
            quantizer=Configure.VectorIndex.Quantizer.pq(segments=456),
        ),
    )

    conf = collection.config.get()
    assert conf.vector_index_type == VectorIndexType.HNSW
    assert conf.vector_index_config is not None
    assert isinstance(conf.vector_index_config, _VectorIndexConfigHNSW)
    assert conf.vector_index_config.vector_cache_max_objects == 234
    assert conf.vector_index_config.ef_construction == 789
    assert isinstance(conf.vector_index_config.quantizer, _PQConfig)
    assert conf.vector_index_config.quantizer.segments == 456


@pytest.mark.parametrize(
    "reranker_config,expected_reranker,expected_model",
    [
        (Configure.Reranker.cohere(), Rerankers.COHERE, {}),
        (
            Configure.Reranker.cohere(model="rerank-english-v2.0"),
            Rerankers.COHERE,
            {"model": "rerank-english-v2.0"},
        ),
        (Configure.Reranker.transformers(), Rerankers.TRANSFORMERS, {}),
    ],
)
def test_config_reranker_module(
    collection_factory: CollectionFactory,
    reranker_config: _RerankerConfigCreate,
    expected_reranker: Rerankers,
    expected_model: dict,
) -> None:
    collection = collection_factory(
        reranker_config=reranker_config,
        vectorizer_config=Configure.Vectorizer.none(),
    )
    conf = collection.config.get()
    assert conf.reranker_config is not None
    assert conf.reranker_config.reranker == expected_reranker
    assert conf.reranker_config.model == expected_model


def test_config_nested_properties(collection_factory: CollectionFactory) -> None:
    collection = collection_factory(
        vectorizer_config=Configure.Vectorizer.none(),
        properties=[
            Property(
                name="name",
                data_type=DataType.OBJECT,
                nested_properties=[
                    Property(name="first", data_type=DataType.TEXT),
                    Property(name="last", data_type=DataType.TEXT),
                ],
            ),
        ],
    )
    conf = collection.config.get()
    assert conf.properties[0].name == "name"
    assert conf.properties[0].data_type == DataType.OBJECT
    assert conf.properties[0].nested_properties is not None
    assert conf.properties[0].nested_properties[0].name == "first"
    assert conf.properties[0].nested_properties[0].data_type == DataType.TEXT
    assert conf.properties[0].nested_properties[1].name == "last"
    assert conf.properties[0].nested_properties[1].data_type == DataType.TEXT


def test_config_export_and_recreate_from_config(collection_factory: CollectionFactory) -> None:
    collection = collection_factory(
        vectorizer_config=Configure.Vectorizer.none(),
        properties=[
            Property(name="name", data_type=DataType.TEXT),
            Property(name="age", data_type=DataType.INT),
        ],
    )
    conf = collection.config.get()

    name = "TestCollectionConfigExportAndRecreateFromConfig"
    conf.name = name

    client = weaviate.connect_to_local()
    client.collections.create_from_config(conf)
    assert conf == client.collections.get(name).config.get()
    client.collections.delete(name)
    client.close()


def test_config_export_and_recreate_from_dict(collection_factory: CollectionFactory) -> None:
    collection = collection_factory(
        ports=(8079, 50050),
        generative_config=Configure.Generative.openai(model="gpt-4"),
        vectorizer_config=Configure.Vectorizer.text2vec_openai(model="ada"),
        reranker_config=Configure.Reranker.cohere(model="rerank-english-v2.0"),
        properties=[
            Property(name="name", data_type=DataType.TEXT),
            Property(name="age", data_type=DataType.INT),
        ],
        multi_tenancy_config=Configure.multi_tenancy(enabled=True),
        replication_config=Configure.replication(factor=1, async_enabled=False),
        vector_index_config=Configure.VectorIndex.hnsw(
            quantizer=Configure.VectorIndex.Quantizer.pq(centroids=256)
        ),
        inverted_index_config=Configure.inverted_index(bm25_b=0.8, bm25_k1=1.3),
    )
    collection.config.add_reference(
        ReferenceProperty(name="self", target_collection=collection.name)
    )
    conf = collection.config.get()

    name = "TestCollectionConfigExportAndRecreateFromDict"
    conf.name = name
    dconf = conf.to_dict()

    client = weaviate.connect_to_local(port=8079, grpc_port=50050)
    client.collections.create_from_dict(dconf)
    old = collection.config.get()
    old.name = "dummy"
    new = client.collections.get(name).config.get()
    new.name = "dummy"
    assert old == new

    client.collections.delete(name)
    client.close()


def test_config_add_existing_property_and_reference(collection_factory: CollectionFactory) -> None:
    collection = collection_factory(
        vectorizer_config=Configure.Vectorizer.none(),
        properties=[
            Property(name="name", data_type=DataType.TEXT),
        ],
    )
    collection.config.add_reference(
        ReferenceProperty(name="self", target_collection=collection.name)
    )
    with pytest.raises(weaviate.exceptions.WeaviateInvalidInputError):
        collection.config.add_property(Property(name="name", data_type=DataType.TEXT))
    with pytest.raises(weaviate.exceptions.WeaviateInvalidInputError):
        collection.config.add_reference(
            ReferenceProperty(name="self", target_collection=collection.name)
        )


def test_config_skip_vector_index(collection_factory: CollectionFactory) -> None:
    collection = collection_factory(
        vectorizer_config=Configure.Vectorizer.none(),
        vector_index_config=Configure.VectorIndex.none(),
    )
    config = collection.config.get()
    assert isinstance(config.vector_index_config, _VectorIndexConfigHNSW)
    assert config.vector_index_config.cleanup_interval_seconds == 300
    assert config.vector_index_config.distance_metric == VectorDistances.COSINE
    assert config.vector_index_config.dynamic_ef_factor == 8
    assert config.vector_index_config.dynamic_ef_max == 500
    assert config.vector_index_config.dynamic_ef_min == 100
    assert config.vector_index_config.ef == -1
    assert config.vector_index_config.ef_construction == 128
    assert config.vector_index_config.flat_search_cutoff == 40000
    assert config.vector_index_config.max_connections == 64
    assert config.vector_index_config.quantizer is None
    assert config.vector_index_config.skip is True
    assert config.vector_index_config.vector_cache_max_objects == 1000000000000


def test_dynamic_collection(collection_factory: CollectionFactory) -> None:
    collection_dummy = collection_factory("dummy")
    if collection_dummy._connection._weaviate_version.is_lower_than(1, 25, 0):
        pytest.skip("Dynamic index is not supported in Weaviate versions lower than 1.25.0")

    collection = collection_factory(
        vector_index_config=Configure.VectorIndex.dynamic(
            distance_metric=VectorDistances.COSINE,
            threshold=1000,
            hnsw=Configure.VectorIndex.hnsw(
                cleanup_interval_seconds=123,
                flat_search_cutoff=1234,
                vector_cache_max_objects=789,
                quantizer=Configure.VectorIndex.Quantizer.pq(centroids=128),
            ),
            flat=Configure.VectorIndex.flat(
                vector_cache_max_objects=7643,
                quantizer=Configure.VectorIndex.Quantizer.bq(rescore_limit=10),
            ),
        ),
        ports=(8090, 50061),
    )

    config = collection.config.get()
    assert isinstance(config.vector_index_config, _VectorIndexConfigDynamic)
    assert config.vector_index_config.distance_metric == VectorDistances.COSINE
    assert config.vector_index_config.threshold == 1000
    assert isinstance(config.vector_index_config.hnsw, _VectorIndexConfigHNSW)
    assert config.vector_index_config.hnsw.cleanup_interval_seconds == 123
    assert config.vector_index_config.hnsw.flat_search_cutoff == 1234
    assert config.vector_index_config.hnsw.vector_cache_max_objects == 789
    assert isinstance(config.vector_index_config.hnsw.quantizer, _PQConfig)
    assert config.vector_index_config.hnsw.quantizer.centroids == 128
    assert isinstance(config.vector_index_config.flat, _VectorIndexConfigFlat)
    assert config.vector_index_config.flat.vector_cache_max_objects == 7643
    assert isinstance(config.vector_index_config.flat.quantizer, _BQConfig)
    assert config.vector_index_config.flat.quantizer.rescore_limit == 10

    collection.config.update(
        vectorizer_config=Reconfigure.VectorIndex.dynamic(
            threshold=2000,
            hnsw=Reconfigure.VectorIndex.hnsw(
                flat_search_cutoff=4567,
                vector_cache_max_objects=678,
                quantizer=Reconfigure.VectorIndex.Quantizer.pq(centroids=128),
            ),
            flat=Reconfigure.VectorIndex.flat(
                vector_cache_max_objects=9876,
                quantizer=Reconfigure.VectorIndex.Quantizer.bq(rescore_limit=11),
            ),
        ),
    )
    config = collection.config.get()
    assert isinstance(config.vector_index_config, _VectorIndexConfigDynamic)
    assert config.vector_index_config.distance_metric == VectorDistances.COSINE
    assert config.vector_index_config.threshold == 2000
    assert isinstance(config.vector_index_config.hnsw, _VectorIndexConfigHNSW)
    assert config.vector_index_config.hnsw.cleanup_interval_seconds == 123
    assert config.vector_index_config.hnsw.flat_search_cutoff == 4567
    assert config.vector_index_config.hnsw.vector_cache_max_objects == 678
    assert isinstance(config.vector_index_config.hnsw.quantizer, _PQConfig)
    assert config.vector_index_config.hnsw.quantizer.centroids == 128
    assert isinstance(config.vector_index_config.flat, _VectorIndexConfigFlat)
    assert config.vector_index_config.flat.vector_cache_max_objects == 9876
    assert isinstance(config.vector_index_config.flat.quantizer, _BQConfig)
    assert config.vector_index_config.flat.quantizer.rescore_limit == 11


def test_config_unknown_module(request: SubRequest) -> None:
    with weaviate.connect_to_local() as client:
        collection_name = _sanitize_collection_name(request.node.name)
        client.collections.delete(name=collection_name)
        collection = client.collections.create_from_dict(
            {
                "class": collection_name,
                "vectorizer": "none",
                "moduleConfig": {"generative-dummy": {}, "reranker-dummy": {}},
                "properties": [
                    {"name": "prop", "dataType": ["text"]},
                ],
            }
        )
        config = collection.config.get()
        assert config.generative_config is not None
        assert isinstance(config.generative_config.generative, str)
        assert config.generative_config.generative == "generative-dummy"

        assert config.reranker_config is not None
        assert isinstance(config.reranker_config.reranker, str)
        assert config.reranker_config.reranker == "reranker-dummy"

        client.collections.delete(name=collection_name)

        collection2 = client.collections.create_from_config(config)
        config2 = collection2.config.get()
        assert config == config2
        assert config2.generative_config is not None
        assert isinstance(config2.generative_config.generative, str)
        assert config2.generative_config.generative == "generative-dummy"

        assert config2.reranker_config is not None
        assert isinstance(config2.reranker_config.reranker, str)
        assert config2.reranker_config.reranker == "reranker-dummy"

        client.collections.delete(name=collection_name)


def test_create_custom_module(collection_factory: CollectionFactory) -> None:
    collection = collection_factory(
        generative_config=Configure.Generative.custom(
            "generative-anyscale", module_config={"temperature": 0.5}
        )
    )
    config = collection.config.get()

    collection2 = collection_factory(
        generative_config=Configure.Generative.anyscale(temperature=0.5)
    )
    config2 = collection2.config.get()

    assert config.generative_config == config2.generative_config
    assert isinstance(config.generative_config.generative, str)
    assert config.generative_config.generative == "generative-anyscale"
    assert config.generative_config.model == {"temperature": 0.5}


def test_create_custom_reranker(collection_factory: CollectionFactory) -> None:
    collection = collection_factory(
        reranker_config=Configure.Reranker.custom(
            "reranker-cohere", module_config={"model": "rerank-english-v2.0"}
        )
    )
    config = collection.config.get()

    collection2 = collection_factory(
        reranker_config=Configure.Reranker.cohere(model="rerank-english-v2.0")
    )
    config2 = collection2.config.get()

    assert config.reranker_config == config2.reranker_config
    assert isinstance(config.reranker_config.reranker, str)
    assert config.reranker_config.reranker == "reranker-cohere"
    assert config.reranker_config.model == {"model": "rerank-english-v2.0"}


def test_create_custom_vectorizer(collection_factory: CollectionFactory) -> None:
    collection = collection_factory(
        properties=[Property(name="text", data_type=DataType.TEXT)],
        vectorizer_config=Configure.Vectorizer.custom(
            "text2vec-contextionary", module_config={"vectorizeClassName": False}
        ),
    )
    config = collection.config.get()

    collection2 = collection_factory(
        properties=[Property(name="text", data_type=DataType.TEXT)],
        vectorizer_config=Configure.Vectorizer.text2vec_contextionary(
            vectorize_collection_name=False
        ),
    )
    config2 = collection2.config.get()

    assert config.vectorizer_config == config2.vectorizer_config
    assert isinstance(config.vectorizer_config.vectorizer, str)
    assert config.vectorizer_config.vectorizer == "text2vec-contextionary"
    assert not config.vectorizer_config.vectorize_collection_name


def test_create_custom_vectorizer_named(collection_factory: CollectionFactory) -> None:
    collection_dummy = collection_factory("dummy")
    if collection_dummy._connection._weaviate_version.is_lower_than(1, 24, 0):
        pytest.skip("Named index is not supported in Weaviate versions lower than 1.24.0")

    collection = collection_factory(
        properties=[Property(name="text", data_type=DataType.TEXT)],
        vectorizer_config=[
            Configure.NamedVectors.custom(
                "name",
                module_name="text2vec-contextionary",
                module_config={"vectorizeClassName": False},
            )
        ],
    )
    config = collection.config.get()

    collection2 = collection_factory(
        properties=[Property(name="text", data_type=DataType.TEXT)],
        vectorizer_config=[
            Configure.NamedVectors.text2vec_contextionary("name", vectorize_collection_name=False)
        ],
    )
    config2 = collection2.config.get()

    assert config.vector_config == config2.vector_config
    assert len(config.vector_config) == 1
    assert config.vector_config["name"].vectorizer.vectorizer == "text2vec-contextionary"
    assert config.vector_config["name"].vectorizer.model == {"vectorizeClassName": False}<|MERGE_RESOLUTION|>--- conflicted
+++ resolved
@@ -1,11 +1,7 @@
 from typing import Generator
 
-<<<<<<< HEAD
-import pytest
-=======
 import pytest as pytest
 from _pytest.fixtures import SubRequest
->>>>>>> 5208c8a0
 
 import weaviate
 from integration.conftest import OpenAICollection, CollectionFactory
