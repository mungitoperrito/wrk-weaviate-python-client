--- conflicted
+++ resolved
@@ -261,11 +261,7 @@
     collection.tenants.create([tenant])
 
     if collection._connection._weaviate_version.is_lower_than(1, 25, 0):
-<<<<<<< HEAD
         with pytest.raises(WeaviateUnsupportedFeatureError):
-=======
-        with pytest.raises(WeaviateNotImplementedError):
->>>>>>> d07e327b
             collection.tenants.exists(tenant.name)
     else:
         assert collection.tenants.exists(tenant.name)
@@ -273,7 +269,6 @@
         assert not collection.tenants.exists("2")
 
 
-<<<<<<< HEAD
 @pytest.mark.parametrize("tenant1", ["tenant1", Tenant(name="tenant1")])
 @pytest.mark.parametrize("tenant2", ["tenant2", Tenant(name="tenant2")])
 @pytest.mark.parametrize("tenant3", ["tenant3", Tenant(name="tenant3")])
@@ -299,7 +294,8 @@
         assert tenant is None
     else:
         pytest.raises(WeaviateUnsupportedFeatureError, collection.tenants.get_by_name, tenant3)
-=======
+
+
 def test_autotenant_toggling(collection_factory: CollectionFactory) -> None:
     collection = collection_factory(
         vectorizer_config=Configure.Vectorizer.none(),
@@ -318,5 +314,4 @@
     collection.config.update(
         multi_tenancy_config=Reconfigure.multi_tenancy(auto_tenant_creation=False)
     )
-    assert not collection.config.get().multi_tenancy_config.auto_tenant_creation
->>>>>>> d07e327b
+    assert not collection.config.get().multi_tenancy_config.auto_tenant_creation